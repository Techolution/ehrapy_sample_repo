[[package]]
name = "alabaster"
version = "0.7.12"
description = "A configurable sidebar-enabled Sphinx theme"
category = "dev"
optional = false
python-versions = "*"

[[package]]
name = "anndata"
version = "0.7.6"
description = "Annotated multivariate observation data."
category = "main"
optional = false
python-versions = ">=3.6"

[package.dependencies]
h5py = "*"
importlib_metadata = {version = ">=0.7", markers = "python_version < \"3.8\""}
natsort = "*"
numpy = ">=1.16.5"
packaging = ">=20"
pandas = ">=1.1.1"
scipy = ">1.4"
xlrd = "<2.0"

[package.extras]
dev = ["setuptools-scm", "pytoml", "black (>=20.8b1)", "docutils"]
doc = ["sphinx (>=2.0.1)", "sphinx-rtd-theme", "sphinx-autodoc-typehints (>=1.11.0)", "sphinx-issues", "scanpydoc (>=0.5)", "typing-extensions"]
test = ["loompy (>=3.0.5)", "pytest (>=6.0)", "pytest-cov (>=2.10)", "zarr", "matplotlib", "sklearn", "xlrd", "joblib", "boltons", "scanpy"]

[[package]]
name = "appdirs"
version = "1.4.4"
description = "A small Python module for determining appropriate platform-specific dirs, e.g. a \"user data dir\"."
category = "dev"
optional = false
python-versions = "*"

[[package]]
name = "aspy.refactor-imports"
version = "2.2.0"
description = "Utilities for refactoring imports in python-like syntax."
category = "dev"
optional = false
python-versions = ">=3.6.1"

[package.dependencies]
cached-property = "*"

[[package]]
name = "async-generator"
version = "1.10"
description = "Async generators and context managers for Python 3.5+"
category = "dev"
optional = false
python-versions = ">=3.5"

[[package]]
name = "atomicwrites"
version = "1.4.0"
description = "Atomic file writes."
category = "dev"
optional = false
python-versions = ">=2.7, !=3.0.*, !=3.1.*, !=3.2.*, !=3.3.*"

[[package]]
name = "attrs"
version = "21.2.0"
description = "Classes Without Boilerplate"
category = "dev"
optional = false
python-versions = ">=2.7, !=3.0.*, !=3.1.*, !=3.2.*, !=3.3.*, !=3.4.*"

[package.extras]
dev = ["coverage[toml] (>=5.0.2)", "hypothesis", "pympler", "pytest (>=4.3.0)", "six", "mypy", "pytest-mypy-plugins", "zope.interface", "furo", "sphinx", "sphinx-notfound-page", "pre-commit"]
docs = ["furo", "sphinx", "zope.interface", "sphinx-notfound-page"]
tests = ["coverage[toml] (>=5.0.2)", "hypothesis", "pympler", "pytest (>=4.3.0)", "six", "mypy", "pytest-mypy-plugins", "zope.interface"]
tests_no_zope = ["coverage[toml] (>=5.0.2)", "hypothesis", "pympler", "pytest (>=4.3.0)", "six", "mypy", "pytest-mypy-plugins"]

[[package]]
name = "babel"
version = "2.9.1"
description = "Internationalization utilities"
category = "dev"
optional = false
python-versions = ">=2.7, !=3.0.*, !=3.1.*, !=3.2.*, !=3.3.*"

[package.dependencies]
pytz = ">=2015.7"

[[package]]
name = "bandit"
version = "1.7.0"
description = "Security oriented static analyser for python code."
category = "dev"
optional = false
python-versions = ">=3.5"

[package.dependencies]
colorama = {version = ">=0.3.9", markers = "platform_system == \"Windows\""}
GitPython = ">=1.0.1"
PyYAML = ">=5.3.1"
six = ">=1.10.0"
stevedore = ">=1.20.0"

[[package]]
name = "black"
version = "21.6b0"
description = "The uncompromising code formatter."
category = "dev"
optional = false
python-versions = ">=3.6.2"

[package.dependencies]
appdirs = "*"
click = ">=7.1.2"
mypy-extensions = ">=0.4.3"
pathspec = ">=0.8.1,<1"
regex = ">=2020.1.8"
toml = ">=0.10.1"
typed-ast = {version = ">=1.4.2", markers = "python_version < \"3.8\""}
typing-extensions = {version = ">=3.7.4", markers = "python_version < \"3.8\""}

[package.extras]
colorama = ["colorama (>=0.4.3)"]
d = ["aiohttp (>=3.6.0)", "aiohttp-cors (>=0.4.0)"]
python2 = ["typed-ast (>=1.4.2)"]
uvloop = ["uvloop (>=0.15.2)"]

[[package]]
name = "bleach"
version = "3.3.0"
description = "An easy safelist-based HTML-sanitizing tool."
category = "dev"
optional = false
python-versions = ">=2.7, !=3.0.*, !=3.1.*, !=3.2.*, !=3.3.*, !=3.4.*"

[package.dependencies]
packaging = "*"
six = ">=1.9.0"
webencodings = "*"

[[package]]
name = "cached-property"
version = "1.5.2"
description = "A decorator for caching properties in classes."
category = "main"
optional = false
python-versions = "*"

[[package]]
name = "certifi"
version = "2021.5.30"
description = "Python package for providing Mozilla's CA Bundle."
category = "main"
optional = false
python-versions = "*"

[[package]]
name = "cffi"
version = "1.14.5"
description = "Foreign Function Interface for Python calling C code."
category = "dev"
optional = false
python-versions = "*"

[package.dependencies]
pycparser = "*"

[[package]]
name = "cfgv"
version = "3.3.0"
description = "Validate configuration and produce human readable error messages."
category = "dev"
optional = false
python-versions = ">=3.6.1"

[[package]]
name = "chardet"
version = "4.0.0"
description = "Universal encoding detector for Python 2 and 3"
category = "main"
optional = false
python-versions = ">=2.7, !=3.0.*, !=3.1.*, !=3.2.*, !=3.3.*, !=3.4.*"

[[package]]
name = "click"
version = "8.0.1"
description = "Composable command line interface toolkit"
category = "main"
optional = false
python-versions = ">=3.6"

[package.dependencies]
colorama = {version = "*", markers = "platform_system == \"Windows\""}
importlib-metadata = {version = "*", markers = "python_version < \"3.8\""}

[[package]]
name = "colorama"
version = "0.4.4"
description = "Cross-platform colored terminal text."
category = "main"
optional = false
python-versions = ">=2.7, !=3.0.*, !=3.1.*, !=3.2.*, !=3.3.*, !=3.4.*"

[[package]]
name = "commonmark"
version = "0.9.1"
description = "Python parser for the CommonMark Markdown spec"
category = "main"
optional = false
python-versions = "*"

[package.extras]
test = ["flake8 (==3.7.8)", "hypothesis (==3.55.3)"]

[[package]]
name = "coverage"
version = "5.5"
description = "Code coverage measurement for Python"
category = "dev"
optional = false
python-versions = ">=2.7, !=3.0.*, !=3.1.*, !=3.2.*, !=3.3.*, !=3.4.*, <4"

[package.dependencies]
toml = {version = "*", optional = true, markers = "extra == \"toml\""}

[package.extras]
toml = ["toml"]

[[package]]
name = "darglint"
version = "1.8.0"
description = "A utility for ensuring Google-style docstrings stay up to date with the source code."
category = "dev"
optional = false
python-versions = ">=3.6,<4.0"

[[package]]
name = "defusedxml"
version = "0.7.1"
description = "XML bomb protection for Python stdlib modules"
category = "dev"
optional = false
python-versions = ">=2.7, !=3.0.*, !=3.1.*, !=3.2.*, !=3.3.*, !=3.4.*"

[[package]]
name = "distlib"
version = "0.3.2"
description = "Distribution utilities"
category = "dev"
optional = false
python-versions = "*"

[[package]]
name = "docutils"
version = "0.16"
description = "Docutils -- Python Documentation Utilities"
category = "dev"
optional = false
python-versions = ">=2.7, !=3.0.*, !=3.1.*, !=3.2.*, !=3.3.*, !=3.4.*"

[[package]]
name = "dparse"
version = "0.5.1"
description = "A parser for Python dependency files"
category = "dev"
optional = false
python-versions = ">=3.5"

[package.dependencies]
packaging = "*"
pyyaml = "*"
toml = "*"

[package.extras]
pipenv = ["pipenv"]

[[package]]
name = "entrypoints"
version = "0.3"
description = "Discover and load entry points from installed packages."
category = "dev"
optional = false
python-versions = ">=2.7"

[[package]]
name = "filelock"
version = "3.0.12"
description = "A platform independent file lock."
category = "dev"
optional = false
python-versions = "*"

[[package]]
name = "flake8"
version = "3.9.2"
description = "the modular source code checker: pep8 pyflakes and co"
category = "dev"
optional = false
python-versions = "!=3.0.*,!=3.1.*,!=3.2.*,!=3.3.*,!=3.4.*,>=2.7"

[package.dependencies]
importlib-metadata = {version = "*", markers = "python_version < \"3.8\""}
mccabe = ">=0.6.0,<0.7.0"
pycodestyle = ">=2.7.0,<2.8.0"
pyflakes = ">=2.3.0,<2.4.0"

[[package]]
name = "flake8-bandit"
version = "2.1.2"
description = "Automated security testing with bandit and flake8."
category = "dev"
optional = false
python-versions = "*"

[package.dependencies]
bandit = "*"
flake8 = "*"
flake8-polyfill = "*"
pycodestyle = "*"

[[package]]
name = "flake8-bugbear"
version = "21.4.3"
description = "A plugin for flake8 finding likely bugs and design problems in your program. Contains warnings that don't belong in pyflakes and pycodestyle."
category = "dev"
optional = false
python-versions = ">=3.6"

[package.dependencies]
attrs = ">=19.2.0"
flake8 = ">=3.0.0"

[package.extras]
dev = ["coverage", "black", "hypothesis", "hypothesmith"]

[[package]]
name = "flake8-docstrings"
version = "1.6.0"
description = "Extension for flake8 which uses pydocstyle to check docstrings"
category = "dev"
optional = false
python-versions = "*"

[package.dependencies]
flake8 = ">=3"
pydocstyle = ">=2.1"

[[package]]
name = "flake8-polyfill"
version = "1.0.2"
description = "Polyfill package for Flake8 plugins"
category = "dev"
optional = false
python-versions = "*"

[package.dependencies]
flake8 = "*"

[[package]]
name = "flake8-rst-docstrings"
version = "0.2.3"
description = "Python docstring reStructuredText (RST) validator"
category = "dev"
optional = false
python-versions = ">=3.3"

[package.dependencies]
flake8 = ">=3.0.0"
pygments = "*"
restructuredtext-lint = "*"

[[package]]
name = "gitdb"
version = "4.0.7"
description = "Git Object Database"
category = "dev"
optional = false
python-versions = ">=3.4"

[package.dependencies]
smmap = ">=3.0.1,<5"

[[package]]
name = "gitpython"
version = "3.1.18"
description = "Python Git Library"
category = "dev"
optional = false
python-versions = ">=3.6"

[package.dependencies]
gitdb = ">=4.0.1,<5"
typing-extensions = {version = ">=3.7.4.0", markers = "python_version < \"3.8\""}

[[package]]
name = "h5py"
version = "3.2.1"
description = "Read and write HDF5 files from Python"
category = "main"
optional = false
python-versions = ">=3.7"

[package.dependencies]
cached-property = {version = "*", markers = "python_version < \"3.8\""}
numpy = [
    {version = ">=1.14.5", markers = "python_version == \"3.7\""},
    {version = ">=1.17.5", markers = "python_version == \"3.8\""},
    {version = ">=1.19.3", markers = "python_version >= \"3.9\""},
]

[[package]]
name = "identify"
version = "2.2.10"
description = "File identification library for Python"
category = "dev"
optional = false
python-versions = ">=3.6.1"

[package.extras]
license = ["editdistance-s"]

[[package]]
name = "idna"
version = "2.10"
description = "Internationalized Domain Names in Applications (IDNA)"
category = "main"
optional = false
python-versions = ">=2.7, !=3.0.*, !=3.1.*, !=3.2.*, !=3.3.*"

[[package]]
name = "imagesize"
version = "1.2.0"
description = "Getting image size from png/jpeg/jpeg2000/gif file"
category = "dev"
optional = false
python-versions = ">=2.7, !=3.0.*, !=3.1.*, !=3.2.*, !=3.3.*"

[[package]]
name = "importlib-metadata"
version = "4.5.0"
description = "Read metadata from Python packages"
category = "main"
optional = false
python-versions = ">=3.6"

[package.dependencies]
typing-extensions = {version = ">=3.6.4", markers = "python_version < \"3.8\""}
zipp = ">=0.5"

[package.extras]
docs = ["sphinx", "jaraco.packaging (>=8.2)", "rst.linker (>=1.9)"]
testing = ["pytest (>=4.6)", "pytest-checkdocs (>=2.4)", "pytest-flake8", "pytest-cov", "pytest-enabler (>=1.0.1)", "packaging", "pep517", "pyfakefs", "flufl.flake8", "pytest-black (>=0.3.7)", "pytest-mypy", "importlib-resources (>=1.3)"]

[[package]]
name = "iniconfig"
version = "1.1.1"
description = "iniconfig: brain-dead simple config-ini parsing"
category = "dev"
optional = false
python-versions = "*"

[[package]]
name = "ipython-genutils"
version = "0.2.0"
description = "Vestigial utilities from IPython"
category = "dev"
optional = false
python-versions = "*"

[[package]]
name = "jinja2"
version = "3.0.1"
description = "A very fast and expressive template engine."
category = "main"
optional = false
python-versions = ">=3.6"

[package.dependencies]
MarkupSafe = ">=2.0"

[package.extras]
i18n = ["Babel (>=2.7)"]

[[package]]
name = "jsonschema"
version = "3.2.0"
description = "An implementation of JSON Schema validation for Python"
category = "dev"
optional = false
python-versions = "*"

[package.dependencies]
attrs = ">=17.4.0"
importlib-metadata = {version = "*", markers = "python_version < \"3.8\""}
pyrsistent = ">=0.14.0"
six = ">=1.11.0"

[package.extras]
format = ["idna", "jsonpointer (>1.13)", "rfc3987", "strict-rfc3339", "webcolors"]
format_nongpl = ["idna", "jsonpointer (>1.13)", "webcolors", "rfc3986-validator (>0.1.0)", "rfc3339-validator"]

[[package]]
name = "jupyter-client"
version = "6.2.0"
description = "Jupyter protocol implementation and client libraries"
category = "dev"
optional = false
python-versions = ">=3.6.1"

[package.dependencies]
jupyter-core = ">=4.6.0"
nest-asyncio = ">=1.5"
python-dateutil = ">=2.1"
pyzmq = ">=13"
tornado = ">=4.1"
traitlets = "*"

[package.extras]
doc = ["sphinx (>=1.3.6)", "sphinx-rtd-theme", "sphinxcontrib-github-alt"]
test = ["async-generator", "ipykernel", "ipython", "mock", "pytest-asyncio", "pytest-timeout", "pytest", "mypy", "pre-commit", "jedi (<0.18)"]

[[package]]
name = "jupyter-core"
version = "4.7.1"
description = "Jupyter core package. A base package on which Jupyter projects rely."
category = "dev"
optional = false
python-versions = ">=3.6"

[package.dependencies]
pywin32 = {version = ">=1.0", markers = "sys_platform == \"win32\""}
traitlets = "*"

[[package]]
name = "jupyterlab-pygments"
version = "0.1.2"
description = "Pygments theme using JupyterLab CSS variables"
category = "dev"
optional = false
python-versions = "*"

[package.dependencies]
pygments = ">=2.4.1,<3"

[[package]]
name = "latexcodec"
version = "2.0.1"
description = "A lexer and codec to work with LaTeX code in Python."
category = "dev"
optional = false
python-versions = ">=2.7, !=3.0.*, !=3.1.*, !=3.2.*, !=3.3.*"

[package.dependencies]
six = ">=1.4.1"

[[package]]
name = "livereload"
version = "2.6.3"
description = "Python LiveReload is an awesome tool for web developers"
category = "dev"
optional = false
python-versions = "*"

[package.dependencies]
six = "*"
tornado = {version = "*", markers = "python_version > \"2.7\""}

[[package]]
name = "markupsafe"
version = "2.0.1"
description = "Safely add untrusted strings to HTML/XML markup."
category = "main"
optional = false
python-versions = ">=3.6"

[[package]]
name = "mccabe"
version = "0.6.1"
description = "McCabe checker, plugin for flake8"
category = "dev"
optional = false
python-versions = "*"

[[package]]
name = "mistune"
version = "0.8.4"
description = "The fastest markdown parser in pure Python"
category = "dev"
optional = false
python-versions = "*"

[[package]]
name = "mypy"
version = "0.902"
description = "Optional static typing for Python"
category = "dev"
optional = false
python-versions = ">=3.5"

[package.dependencies]
mypy-extensions = ">=0.4.3,<0.5.0"
toml = "*"
typed-ast = {version = ">=1.4.0,<1.5.0", markers = "python_version < \"3.8\""}
typing-extensions = ">=3.7.4"

[package.extras]
dmypy = ["psutil (>=4.0)"]
python2 = ["typed-ast (>=1.4.0,<1.5.0)"]

[[package]]
name = "mypy-extensions"
version = "0.4.3"
description = "Experimental type system extensions for programs checked with the mypy typechecker."
category = "dev"
optional = false
python-versions = "*"

[[package]]
name = "natsort"
version = "7.1.1"
description = "Simple yet flexible natural sorting in Python."
category = "main"
optional = false
python-versions = ">=3.4"

[package.extras]
fast = ["fastnumbers (>=2.0.0)"]
icu = ["PyICU (>=1.0.0)"]

[[package]]
name = "nbclient"
version = "0.5.3"
description = "A client library for executing notebooks. Formerly nbconvert's ExecutePreprocessor."
category = "dev"
optional = false
python-versions = ">=3.6.1"

[package.dependencies]
async-generator = "*"
jupyter-client = ">=6.1.5"
nbformat = ">=5.0"
nest-asyncio = "*"
traitlets = ">=4.2"

[package.extras]
dev = ["codecov", "coverage", "ipython", "ipykernel", "ipywidgets", "pytest (>=4.1)", "pytest-cov (>=2.6.1)", "check-manifest", "flake8", "mypy", "tox", "bumpversion", "xmltodict", "pip (>=18.1)", "wheel (>=0.31.0)", "setuptools (>=38.6.0)", "twine (>=1.11.0)", "black"]
sphinx = ["Sphinx (>=1.7)", "sphinx-book-theme", "mock", "moto", "myst-parser"]
test = ["codecov", "coverage", "ipython", "ipykernel", "ipywidgets", "pytest (>=4.1)", "pytest-cov (>=2.6.1)", "check-manifest", "flake8", "mypy", "tox", "bumpversion", "xmltodict", "pip (>=18.1)", "wheel (>=0.31.0)", "setuptools (>=38.6.0)", "twine (>=1.11.0)", "black"]

[[package]]
name = "nbconvert"
version = "6.0.7"
description = "Converting Jupyter Notebooks"
category = "dev"
optional = false
python-versions = ">=3.6"

[package.dependencies]
bleach = "*"
defusedxml = "*"
entrypoints = ">=0.2.2"
jinja2 = ">=2.4"
jupyter-core = "*"
jupyterlab-pygments = "*"
mistune = ">=0.8.1,<2"
nbclient = ">=0.5.0,<0.6.0"
nbformat = ">=4.4"
pandocfilters = ">=1.4.1"
pygments = ">=2.4.1"
testpath = "*"
traitlets = ">=4.2"

[package.extras]
all = ["pytest", "pytest-cov", "pytest-dependency", "ipykernel", "ipywidgets (>=7)", "pyppeteer (==0.2.2)", "tornado (>=4.0)", "sphinx (>=1.5.1)", "sphinx-rtd-theme", "nbsphinx (>=0.2.12)", "ipython"]
docs = ["sphinx (>=1.5.1)", "sphinx-rtd-theme", "nbsphinx (>=0.2.12)", "ipython"]
serve = ["tornado (>=4.0)"]
test = ["pytest", "pytest-cov", "pytest-dependency", "ipykernel", "ipywidgets (>=7)", "pyppeteer (==0.2.2)"]
webpdf = ["pyppeteer (==0.2.2)"]

[[package]]
name = "nbformat"
version = "5.1.3"
description = "The Jupyter Notebook format"
category = "dev"
optional = false
python-versions = ">=3.5"

[package.dependencies]
ipython-genutils = "*"
jsonschema = ">=2.4,<2.5.0 || >2.5.0"
jupyter-core = "*"
traitlets = ">=4.1"

[package.extras]
fast = ["fastjsonschema"]
test = ["check-manifest", "fastjsonschema", "testpath", "pytest", "pytest-cov"]

[[package]]
name = "nbsphinx"
version = "0.8.6"
description = "Jupyter Notebook Tools for Sphinx"
category = "dev"
optional = false
python-versions = ">=3.6"

[package.dependencies]
docutils = "*"
jinja2 = "*"
nbconvert = "!=5.4"
nbformat = "*"
sphinx = ">=1.8"
traitlets = "*"

[[package]]
name = "nest-asyncio"
version = "1.5.1"
description = "Patch asyncio to allow nested event loops"
category = "dev"
optional = false
python-versions = ">=3.5"

[[package]]
name = "nodeenv"
version = "1.6.0"
description = "Node.js virtual environment builder"
category = "dev"
optional = false
python-versions = "*"

[[package]]
name = "numpy"
version = "1.20.3"
description = "NumPy is the fundamental package for array computing with Python."
category = "main"
optional = false
python-versions = ">=3.7"

[[package]]
name = "packaging"
version = "20.9"
description = "Core utilities for Python packages"
category = "main"
optional = false
python-versions = ">=2.7, !=3.0.*, !=3.1.*, !=3.2.*, !=3.3.*"

[package.dependencies]
pyparsing = ">=2.0.2"

[[package]]
name = "pandas"
version = "1.2.4"
description = "Powerful data structures for data analysis, time series, and statistics"
category = "main"
optional = false
python-versions = ">=3.7.1"

[package.dependencies]
numpy = ">=1.16.5"
python-dateutil = ">=2.7.3"
pytz = ">=2017.3"

[package.extras]
test = ["pytest (>=5.0.1)", "pytest-xdist", "hypothesis (>=3.58)"]

[[package]]
name = "pandocfilters"
version = "1.4.3"
description = "Utilities for writing pandoc filters in python"
category = "dev"
optional = false
python-versions = ">=2.7, !=3.0.*, !=3.1.*, !=3.2.*, !=3.3.*"

[[package]]
name = "pathspec"
version = "0.8.1"
description = "Utility library for gitignore style pattern matching of file paths."
category = "dev"
optional = false
python-versions = ">=2.7, !=3.0.*, !=3.1.*, !=3.2.*, !=3.3.*, !=3.4.*"

[[package]]
name = "pbr"
version = "5.6.0"
description = "Python Build Reasonableness"
category = "dev"
optional = false
python-versions = ">=2.6"

[[package]]
name = "pep8-naming"
version = "0.11.1"
description = "Check PEP-8 naming conventions, plugin for flake8"
category = "dev"
optional = false
python-versions = "*"

[package.dependencies]
flake8-polyfill = ">=1.0.2,<2"

[[package]]
name = "pluggy"
version = "0.13.1"
description = "plugin and hook calling mechanisms for python"
category = "dev"
optional = false
python-versions = ">=2.7, !=3.0.*, !=3.1.*, !=3.2.*, !=3.3.*"

[package.dependencies]
importlib-metadata = {version = ">=0.12", markers = "python_version < \"3.8\""}

[package.extras]
dev = ["pre-commit", "tox"]

[[package]]
name = "pre-commit"
version = "2.13.0"
description = "A framework for managing and maintaining multi-language pre-commit hooks."
category = "dev"
optional = false
python-versions = ">=3.6.1"

[package.dependencies]
cfgv = ">=2.0.0"
identify = ">=1.0.0"
importlib-metadata = {version = "*", markers = "python_version < \"3.8\""}
nodeenv = ">=0.11.1"
pyyaml = ">=5.1"
toml = "*"
virtualenv = ">=20.0.8"

[[package]]
name = "pre-commit-hooks"
version = "4.0.1"
description = "Some out-of-the-box hooks for pre-commit."
category = "dev"
optional = false
python-versions = ">=3.6.1"

[package.dependencies]
"ruamel.yaml" = ">=0.15"
toml = "*"

[[package]]
name = "prompt-toolkit"
version = "3.0.19"
description = "Library for building powerful interactive command lines in Python"
category = "main"
optional = false
python-versions = ">=3.6.1"

[package.dependencies]
wcwidth = "*"

[[package]]
name = "py"
version = "1.10.0"
description = "library with cross-python path, ini-parsing, io, code, log facilities"
category = "dev"
optional = false
python-versions = ">=2.7, !=3.0.*, !=3.1.*, !=3.2.*, !=3.3.*"

[[package]]
name = "pybtex"
version = "0.24.0"
description = "A BibTeX-compatible bibliography processor in Python"
category = "dev"
optional = false
python-versions = ">=2.7,!=3.0.*,!=3.1.*,!=3.2.*"

[package.dependencies]
latexcodec = ">=1.0.4"
PyYAML = ">=3.01"
six = "*"

[package.extras]
test = ["pytest"]

[[package]]
name = "pybtex-docutils"
version = "1.0.0"
description = "A docutils backend for pybtex."
category = "dev"
optional = false
python-versions = ">=3.6"

[package.dependencies]
docutils = ">=0.8"
pybtex = ">=0.16"

[[package]]
name = "pycodestyle"
version = "2.7.0"
description = "Python style guide checker"
category = "dev"
optional = false
python-versions = ">=2.7, !=3.0.*, !=3.1.*, !=3.2.*, !=3.3.*"

[[package]]
name = "pycparser"
version = "2.20"
description = "C parser in Python"
category = "dev"
optional = false
python-versions = ">=2.7, !=3.0.*, !=3.1.*, !=3.2.*, !=3.3.*"

[[package]]
name = "pydocstyle"
version = "6.1.1"
description = "Python docstring style checker"
category = "dev"
optional = false
python-versions = ">=3.6"

[package.dependencies]
snowballstemmer = "*"

[package.extras]
toml = ["toml"]

[[package]]
name = "pyenchant"
version = "3.2.0"
description = "Python bindings for the Enchant spellchecking system"
category = "dev"
optional = false
python-versions = ">=3.5"

[[package]]
name = "pyflakes"
version = "2.3.1"
description = "passive checker of Python programs"
category = "dev"
optional = false
python-versions = ">=2.7, !=3.0.*, !=3.1.*, !=3.2.*, !=3.3.*"

[[package]]
name = "pygments"
version = "2.9.0"
description = "Pygments is a syntax highlighting package written in Python."
category = "main"
optional = false
python-versions = ">=3.5"

[[package]]
name = "pyparsing"
version = "2.4.7"
description = "Python parsing module"
category = "main"
optional = false
python-versions = ">=2.6, !=3.0.*, !=3.1.*, !=3.2.*"

[[package]]
<<<<<<< HEAD
name = "pyrsistent"
version = "0.17.3"
description = "Persistent/Functional/Immutable data structures"
category = "dev"
optional = false
python-versions = ">=3.5"
=======
name = "pypi-latest"
version = "0.1.0"
description = "Verify that currently installed version is the latest one released on PyPI and update it if not."
category = "main"
optional = false
python-versions = ">=3.6.1,<3.10"

[package.dependencies]
click = ">=8.0.0,<9.0.0"
PyYAML = ">=5.4.1,<6.0.0"
questionary = ">=1.9.0,<2.0.0"
rich = ">=10.4.0,<11.0.0"
>>>>>>> 7038b725

[[package]]
name = "pytest"
version = "6.2.4"
description = "pytest: simple powerful testing with Python"
category = "dev"
optional = false
python-versions = ">=3.6"

[package.dependencies]
atomicwrites = {version = ">=1.0", markers = "sys_platform == \"win32\""}
attrs = ">=19.2.0"
colorama = {version = "*", markers = "sys_platform == \"win32\""}
importlib-metadata = {version = ">=0.12", markers = "python_version < \"3.8\""}
iniconfig = "*"
packaging = "*"
pluggy = ">=0.12,<1.0.0a1"
py = ">=1.8.2"
toml = "*"

[package.extras]
testing = ["argcomplete", "hypothesis (>=3.56)", "mock", "nose", "requests", "xmlschema"]

[[package]]
name = "python-dateutil"
version = "2.8.1"
description = "Extensions to the standard Python datetime module"
category = "main"
optional = false
python-versions = "!=3.0.*,!=3.1.*,!=3.2.*,>=2.7"

[package.dependencies]
six = ">=1.5"

[[package]]
name = "pytz"
version = "2021.1"
description = "World timezone definitions, modern and historical"
category = "main"
optional = false
python-versions = "*"

[[package]]
name = "pywin32"
version = "301"
description = "Python for Window Extensions"
category = "dev"
optional = false
python-versions = "*"

[[package]]
name = "pyyaml"
version = "5.4.1"
description = "YAML parser and emitter for Python"
category = "main"
optional = false
python-versions = ">=2.7, !=3.0.*, !=3.1.*, !=3.2.*, !=3.3.*, !=3.4.*, !=3.5.*"

[[package]]
name = "pyzmq"
version = "22.1.0"
description = "Python bindings for 0MQ"
category = "dev"
optional = false
python-versions = ">=3.6"

[package.dependencies]
cffi = {version = "*", markers = "implementation_name == \"pypy\""}
py = {version = "*", markers = "implementation_name == \"pypy\""}

[[package]]
name = "questionary"
version = "1.9.0"
description = "Python library to build pretty command line user prompts ⭐️"
category = "main"
optional = false
python-versions = ">=3.6,<3.10"

[package.dependencies]
prompt_toolkit = ">=2.0,<4.0"

[package.extras]
docs = ["Sphinx (>=3.3,<4.0)", "sphinx-rtd-theme (>=0.5.0,<0.6.0)", "sphinx-autobuild (>=2020.9.1,<2021.0.0)", "sphinx-copybutton (>=0.3.1,<0.4.0)", "sphinx-autodoc-typehints (>=1.11.1,<2.0.0)"]

[[package]]
name = "regex"
version = "2021.4.4"
description = "Alternative regular expression module, to replace re."
category = "dev"
optional = false
python-versions = "*"

[[package]]
name = "reorder-python-imports"
version = "2.5.0"
description = "Tool for reordering python imports"
category = "dev"
optional = false
python-versions = ">=3.6.1"

[package.dependencies]
"aspy.refactor-imports" = ">=2.1.0"

[[package]]
name = "requests"
version = "2.25.1"
description = "Python HTTP for Humans."
category = "main"
optional = false
python-versions = ">=2.7, !=3.0.*, !=3.1.*, !=3.2.*, !=3.3.*, !=3.4.*"

[package.dependencies]
certifi = ">=2017.4.17"
chardet = ">=3.0.2,<5"
idna = ">=2.5,<3"
urllib3 = ">=1.21.1,<1.27"

[package.extras]
security = ["pyOpenSSL (>=0.14)", "cryptography (>=1.3.4)"]
socks = ["PySocks (>=1.5.6,!=1.5.7)", "win-inet-pton"]

[[package]]
name = "restructuredtext-lint"
version = "1.3.2"
description = "reStructuredText linter"
category = "dev"
optional = false
python-versions = "*"

[package.dependencies]
docutils = ">=0.11,<1.0"

[[package]]
name = "rich"
version = "10.4.0"
description = "Render rich text, tables, progress bars, syntax highlighting, markdown and more to the terminal"
category = "main"
optional = false
python-versions = ">=3.6,<4.0"

[package.dependencies]
colorama = ">=0.4.0,<0.5.0"
commonmark = ">=0.9.0,<0.10.0"
pygments = ">=2.6.0,<3.0.0"
typing-extensions = {version = ">=3.7.4,<4.0.0", markers = "python_version < \"3.8\""}

[package.extras]
jupyter = ["ipywidgets (>=7.5.1,<8.0.0)"]

[[package]]
name = "ruamel.yaml"
version = "0.17.9"
description = "ruamel.yaml is a YAML parser/emitter that supports roundtrip preservation of comments, seq/map flow style, and map key order"
category = "dev"
optional = false
python-versions = ">=3"

[package.dependencies]
"ruamel.yaml.clib" = {version = ">=0.1.2", markers = "platform_python_implementation == \"CPython\" and python_version < \"3.10\""}

[package.extras]
docs = ["ryd"]
jinja2 = ["ruamel.yaml.jinja2 (>=0.2)"]

[[package]]
name = "ruamel.yaml.clib"
version = "0.2.2"
description = "C version of reader, parser and emitter for ruamel.yaml derived from libyaml"
category = "dev"
optional = false
python-versions = "*"

[[package]]
name = "safety"
version = "1.10.3"
description = "Checks installed dependencies for known vulnerabilities."
category = "dev"
optional = false
python-versions = ">=3.5"

[package.dependencies]
Click = ">=6.0"
dparse = ">=0.5.1"
packaging = "*"
requests = "*"

[[package]]
name = "scipy"
version = "1.7.0"
description = "SciPy: Scientific Library for Python"
category = "main"
optional = false
python-versions = ">=3.7,<3.10"

[package.dependencies]
numpy = ">=1.16.5,<1.23.0"

[[package]]
name = "six"
version = "1.16.0"
description = "Python 2 and 3 compatibility utilities"
category = "main"
optional = false
python-versions = ">=2.7, !=3.0.*, !=3.1.*, !=3.2.*"

[[package]]
name = "smmap"
version = "4.0.0"
description = "A pure Python implementation of a sliding window memory map manager"
category = "dev"
optional = false
python-versions = ">=3.5"

[[package]]
name = "snowballstemmer"
version = "2.1.0"
description = "This package provides 29 stemmers for 28 languages generated from Snowball algorithms."
category = "dev"
optional = false
python-versions = "*"

[[package]]
name = "sphinx"
version = "4.0.2"
description = "Python documentation generator"
category = "dev"
optional = false
python-versions = ">=3.6"

[package.dependencies]
alabaster = ">=0.7,<0.8"
babel = ">=1.3"
colorama = {version = ">=0.3.5", markers = "sys_platform == \"win32\""}
docutils = ">=0.14,<0.18"
imagesize = "*"
Jinja2 = ">=2.3"
packaging = "*"
Pygments = ">=2.0"
requests = ">=2.5.0"
snowballstemmer = ">=1.1"
sphinxcontrib-applehelp = "*"
sphinxcontrib-devhelp = "*"
sphinxcontrib-htmlhelp = "*"
sphinxcontrib-jsmath = "*"
sphinxcontrib-qthelp = "*"
sphinxcontrib-serializinghtml = "*"

[package.extras]
docs = ["sphinxcontrib-websupport"]
lint = ["flake8 (>=3.5.0)", "isort", "mypy (>=0.800)", "docutils-stubs"]
test = ["pytest", "pytest-cov", "html5lib", "cython", "typed-ast"]

[[package]]
name = "sphinx-autobuild"
version = "2021.3.14"
description = "Rebuild Sphinx documentation on changes, with live-reload in the browser."
category = "dev"
optional = false
python-versions = ">=3.6"

[package.dependencies]
colorama = "*"
livereload = "*"
sphinx = "*"

[package.extras]
test = ["pytest", "pytest-cov"]

[[package]]
name = "sphinx-autodoc-typehints"
version = "1.12.0"
description = "Type hints (PEP 484) support for the Sphinx autodoc extension"
category = "dev"
optional = false
python-versions = ">=3.6"

[package.dependencies]
Sphinx = ">=3.0"

[package.extras]
test = ["pytest (>=3.1.0)", "typing-extensions (>=3.5)", "sphobjinv (>=2.0)", "Sphinx (>=3.2.0)", "dataclasses"]
type_comments = ["typed-ast (>=1.4.0)"]

[[package]]
name = "sphinx-click"
version = "3.0.1"
description = "Sphinx extension that automatically documents click applications"
category = "dev"
optional = false
python-versions = ">=3.6"

[package.dependencies]
click = ">=7.0"
docutils = "*"
sphinx = ">=2.0"

[[package]]
name = "sphinx-gallery"
version = "0.9.0"
description = "A Sphinx extension that builds an HTML version of any Python script and puts it into an examples gallery."
category = "dev"
optional = false
python-versions = ">=3.6"

[package.dependencies]
sphinx = ">=1.8.3"

[[package]]
name = "sphinx-last-updated-by-git"
version = "0.3.0"
description = "Get the \"last updated\" time for each Sphinx page from Git"
category = "dev"
optional = false
python-versions = ">=3.6"

[package.dependencies]
sphinx = ">=1.8"

[[package]]
name = "sphinx-rtd-dark-mode"
version = "1.2.2"
description = "Dark mode for the Sphinx Read the Docs theme."
category = "dev"
optional = false
python-versions = ">=3.4"

[package.dependencies]
sphinx-rtd-theme = "*"

[[package]]
name = "sphinx-rtd-theme"
version = "0.5.2"
description = "Read the Docs theme for Sphinx"
category = "dev"
optional = false
python-versions = "*"

[package.dependencies]
docutils = "<0.17"
sphinx = "*"

[package.extras]
dev = ["transifex-client", "sphinxcontrib-httpdomain", "bump2version"]

[[package]]
name = "sphinxcontrib-applehelp"
version = "1.0.2"
description = "sphinxcontrib-applehelp is a sphinx extension which outputs Apple help books"
category = "dev"
optional = false
python-versions = ">=3.5"

[package.extras]
lint = ["flake8", "mypy", "docutils-stubs"]
test = ["pytest"]

[[package]]
name = "sphinxcontrib-bibtex"
version = "2.3.0"
description = "Sphinx extension for BibTeX style citations."
category = "dev"
optional = false
python-versions = ">=3.6"

[package.dependencies]
docutils = ">=0.8"
pybtex = ">=0.20"
pybtex-docutils = ">=1.0.0"
Sphinx = ">=2.1"

[[package]]
name = "sphinxcontrib-devhelp"
version = "1.0.2"
description = "sphinxcontrib-devhelp is a sphinx extension which outputs Devhelp document."
category = "dev"
optional = false
python-versions = ">=3.5"

[package.extras]
lint = ["flake8", "mypy", "docutils-stubs"]
test = ["pytest"]

[[package]]
name = "sphinxcontrib-htmlhelp"
version = "2.0.0"
description = "sphinxcontrib-htmlhelp is a sphinx extension which renders HTML help files"
category = "dev"
optional = false
python-versions = ">=3.6"

[package.extras]
lint = ["flake8", "mypy", "docutils-stubs"]
test = ["pytest", "html5lib"]

[[package]]
name = "sphinxcontrib-jsmath"
version = "1.0.1"
description = "A sphinx extension which renders display math in HTML via JavaScript"
category = "dev"
optional = false
python-versions = ">=3.5"

[package.extras]
test = ["pytest", "flake8", "mypy"]

[[package]]
name = "sphinxcontrib-qthelp"
version = "1.0.3"
description = "sphinxcontrib-qthelp is a sphinx extension which outputs QtHelp document."
category = "dev"
optional = false
python-versions = ">=3.5"

[package.extras]
lint = ["flake8", "mypy", "docutils-stubs"]
test = ["pytest"]

[[package]]
name = "sphinxcontrib-serializinghtml"
version = "1.1.5"
description = "sphinxcontrib-serializinghtml is a sphinx extension which outputs \"serialized\" HTML files (json and pickle)."
category = "dev"
optional = false
python-versions = ">=3.5"

[package.extras]
lint = ["flake8", "mypy", "docutils-stubs"]
test = ["pytest"]

[[package]]
name = "stevedore"
version = "3.3.0"
description = "Manage dynamic plugins for Python applications"
category = "dev"
optional = false
python-versions = ">=3.6"

[package.dependencies]
importlib-metadata = {version = ">=1.7.0", markers = "python_version < \"3.8\""}
pbr = ">=2.0.0,<2.1.0 || >2.1.0"

[[package]]
name = "testpath"
version = "0.5.0"
description = "Test utilities for code working with files and commands"
category = "dev"
optional = false
python-versions = ">= 3.5"

[package.extras]
test = ["pytest", "pathlib2"]

[[package]]
name = "toml"
version = "0.10.2"
description = "Python Library for Tom's Obvious, Minimal Language"
category = "dev"
optional = false
python-versions = ">=2.6, !=3.0.*, !=3.1.*, !=3.2.*"

[[package]]
name = "tornado"
version = "6.1"
description = "Tornado is a Python web framework and asynchronous networking library, originally developed at FriendFeed."
category = "dev"
optional = false
python-versions = ">= 3.5"

[[package]]
name = "traitlets"
version = "5.0.5"
description = "Traitlets Python configuration system"
category = "dev"
optional = false
python-versions = ">=3.7"

[package.dependencies]
ipython-genutils = "*"

[package.extras]
test = ["pytest"]

[[package]]
name = "typed-ast"
version = "1.4.3"
description = "a fork of Python 2 and 3 ast modules with type comment support"
category = "dev"
optional = false
python-versions = "*"

[[package]]
name = "typeguard"
version = "2.12.1"
description = "Run-time type checker for Python"
category = "dev"
optional = false
python-versions = ">=3.5.3"

[package.extras]
doc = ["sphinx-rtd-theme", "sphinx-autodoc-typehints (>=1.2.0)"]
test = ["pytest", "typing-extensions", "mypy"]

[[package]]
name = "types-attrs"
version = "19.1.0"
description = "Typing stubs for attrs"
category = "dev"
optional = false
python-versions = "*"

[[package]]
name = "types-pkg-resources"
version = "0.1.3"
description = "Typing stubs for pkg_resources"
category = "dev"
optional = false
python-versions = "*"

[[package]]
name = "types-requests"
version = "2.25.0"
description = "Typing stubs for requests"
category = "dev"
optional = false
python-versions = "*"

[[package]]
name = "typing-extensions"
version = "3.10.0.0"
description = "Backported and Experimental Type Hints for Python 3.5+"
category = "main"
optional = false
python-versions = "*"

[[package]]
name = "urllib3"
version = "1.26.5"
description = "HTTP library with thread-safe connection pooling, file post, and more."
category = "main"
optional = false
python-versions = ">=2.7, !=3.0.*, !=3.1.*, !=3.2.*, !=3.3.*, !=3.4.*, <4"

[package.extras]
brotli = ["brotlipy (>=0.6.0)"]
secure = ["pyOpenSSL (>=0.14)", "cryptography (>=1.3.4)", "idna (>=2.0.0)", "certifi", "ipaddress"]
socks = ["PySocks (>=1.5.6,!=1.5.7,<2.0)"]

[[package]]
name = "virtualenv"
version = "20.4.7"
description = "Virtual Python Environment builder"
category = "dev"
optional = false
python-versions = "!=3.0.*,!=3.1.*,!=3.2.*,!=3.3.*,>=2.7"

[package.dependencies]
appdirs = ">=1.4.3,<2"
distlib = ">=0.3.1,<1"
filelock = ">=3.0.0,<4"
importlib-metadata = {version = ">=0.12", markers = "python_version < \"3.8\""}
six = ">=1.9.0,<2"

[package.extras]
docs = ["proselint (>=0.10.2)", "sphinx (>=3)", "sphinx-argparse (>=0.2.5)", "sphinx-rtd-theme (>=0.4.3)", "towncrier (>=19.9.0rc1)"]
testing = ["coverage (>=4)", "coverage-enable-subprocess (>=1)", "flaky (>=3)", "pytest (>=4)", "pytest-env (>=0.6.2)", "pytest-freezegun (>=0.4.1)", "pytest-mock (>=2)", "pytest-randomly (>=1)", "pytest-timeout (>=1)", "packaging (>=20.0)", "xonsh (>=0.9.16)"]

[[package]]
name = "wcwidth"
version = "0.2.5"
description = "Measures the displayed width of unicode strings in a terminal"
category = "main"
optional = false
python-versions = "*"

[[package]]
name = "webencodings"
version = "0.5.1"
description = "Character encoding aliases for legacy web content"
category = "dev"
optional = false
python-versions = "*"

[[package]]
name = "xdoctest"
version = "0.15.4"
description = "A rewrite of the builtin doctest module"
category = "dev"
optional = false
python-versions = "*"

[package.dependencies]
colorama = {version = "*", optional = true, markers = "platform_system == \"Windows\" and extra == \"colors\""}
Pygments = {version = "*", optional = true, markers = "extra == \"colors\""}
six = "*"

[package.extras]
all = ["six", "pytest", "pytest-cov", "codecov", "scikit-build", "cmake", "ninja", "pybind11", "pygments", "colorama", "nbformat", "nbconvert", "jupyter-client", "ipython", "ipykernel"]
colors = ["pygments", "colorama"]
jupyter = ["nbformat", "nbconvert", "jupyter-client", "ipython", "ipykernel"]
optional = ["pygments", "colorama", "nbformat", "nbconvert", "jupyter-client", "ipython", "ipykernel"]
tests = ["pytest", "pytest-cov", "codecov", "scikit-build", "cmake", "ninja", "pybind11", "nbformat", "nbconvert", "jupyter-client", "ipython", "ipykernel"]

[[package]]
name = "xlrd"
version = "1.2.0"
description = "Library for developers to extract data from Microsoft Excel (tm) spreadsheet files"
category = "main"
optional = false
python-versions = ">=2.7, !=3.0.*, !=3.1.*, !=3.2.*, !=3.3.*"

[[package]]
name = "zipp"
version = "3.4.1"
description = "Backport of pathlib-compatible object wrapper for zip files"
category = "main"
optional = false
python-versions = ">=3.6"

[package.extras]
docs = ["sphinx", "jaraco.packaging (>=8.2)", "rst.linker (>=1.9)"]
testing = ["pytest (>=4.6)", "pytest-checkdocs (>=1.2.3)", "pytest-flake8", "pytest-cov", "pytest-enabler", "jaraco.itertools", "func-timeout", "pytest-black (>=0.3.7)", "pytest-mypy"]

[metadata]
lock-version = "1.1"
python-versions = ">=3.7.1,<3.10"
<<<<<<< HEAD
content-hash = "a1fab3c98f14f2bad9ae4f6a7d6bcee9fd73b85d81f79eb936bb18c6efeacd5a"
=======
content-hash = "fbd75efefbb59ccf9935eeabc26f4aa3e6651064981092b8816f16334edd636d"
>>>>>>> 7038b725

[metadata.files]
alabaster = [
    {file = "alabaster-0.7.12-py2.py3-none-any.whl", hash = "sha256:446438bdcca0e05bd45ea2de1668c1d9b032e1a9154c2c259092d77031ddd359"},
    {file = "alabaster-0.7.12.tar.gz", hash = "sha256:a661d72d58e6ea8a57f7a86e37d86716863ee5e92788398526d58b26a4e4dc02"},
]
anndata = [
    {file = "anndata-0.7.6-py3-none-any.whl", hash = "sha256:d6147f227c0cc94fe36fd1b1617f8ac3eaaedc656bacb6e85491e45b7eb9adab"},
    {file = "anndata-0.7.6.tar.gz", hash = "sha256:a3cc67bba9a4cd4b5984aec64c4f577c2d5a4695f4064027f8e6a9dac1f508b2"},
]
appdirs = [
    {file = "appdirs-1.4.4-py2.py3-none-any.whl", hash = "sha256:a841dacd6b99318a741b166adb07e19ee71a274450e68237b4650ca1055ab128"},
    {file = "appdirs-1.4.4.tar.gz", hash = "sha256:7d5d0167b2b1ba821647616af46a749d1c653740dd0d2415100fe26e27afdf41"},
]
"aspy.refactor-imports" = [
    {file = "aspy.refactor_imports-2.2.0-py2.py3-none-any.whl", hash = "sha256:7a18039d2e8be6b02b4791ce98891deb46b459b575c52ed35ab818c4eaa0c098"},
    {file = "aspy.refactor_imports-2.2.0.tar.gz", hash = "sha256:78ca24122963fd258ebfc4a8dc708d23a18040ee39dca8767675821e84e9ea0a"},
]
async-generator = [
    {file = "async_generator-1.10-py3-none-any.whl", hash = "sha256:01c7bf666359b4967d2cda0000cc2e4af16a0ae098cbffcb8472fb9e8ad6585b"},
    {file = "async_generator-1.10.tar.gz", hash = "sha256:6ebb3d106c12920aaae42ccb6f787ef5eefdcdd166ea3d628fa8476abe712144"},
]
atomicwrites = [
    {file = "atomicwrites-1.4.0-py2.py3-none-any.whl", hash = "sha256:6d1784dea7c0c8d4a5172b6c620f40b6e4cbfdf96d783691f2e1302a7b88e197"},
    {file = "atomicwrites-1.4.0.tar.gz", hash = "sha256:ae70396ad1a434f9c7046fd2dd196fc04b12f9e91ffb859164193be8b6168a7a"},
]
attrs = [
    {file = "attrs-21.2.0-py2.py3-none-any.whl", hash = "sha256:149e90d6d8ac20db7a955ad60cf0e6881a3f20d37096140088356da6c716b0b1"},
    {file = "attrs-21.2.0.tar.gz", hash = "sha256:ef6aaac3ca6cd92904cdd0d83f629a15f18053ec84e6432106f7a4d04ae4f5fb"},
]
babel = [
    {file = "Babel-2.9.1-py2.py3-none-any.whl", hash = "sha256:ab49e12b91d937cd11f0b67cb259a57ab4ad2b59ac7a3b41d6c06c0ac5b0def9"},
    {file = "Babel-2.9.1.tar.gz", hash = "sha256:bc0c176f9f6a994582230df350aa6e05ba2ebe4b3ac317eab29d9be5d2768da0"},
]
bandit = [
    {file = "bandit-1.7.0-py3-none-any.whl", hash = "sha256:216be4d044209fa06cf2a3e51b319769a51be8318140659719aa7a115c35ed07"},
    {file = "bandit-1.7.0.tar.gz", hash = "sha256:8a4c7415254d75df8ff3c3b15cfe9042ecee628a1e40b44c15a98890fbfc2608"},
]
black = [
    {file = "black-21.6b0-py3-none-any.whl", hash = "sha256:dfb8c5a069012b2ab1e972e7b908f5fb42b6bbabcba0a788b86dc05067c7d9c7"},
    {file = "black-21.6b0.tar.gz", hash = "sha256:dc132348a88d103016726fe360cb9ede02cecf99b76e3660ce6c596be132ce04"},
]
bleach = [
    {file = "bleach-3.3.0-py2.py3-none-any.whl", hash = "sha256:6123ddc1052673e52bab52cdc955bcb57a015264a1c57d37bea2f6b817af0125"},
    {file = "bleach-3.3.0.tar.gz", hash = "sha256:98b3170739e5e83dd9dc19633f074727ad848cbedb6026708c8ac2d3b697a433"},
]
cached-property = [
    {file = "cached-property-1.5.2.tar.gz", hash = "sha256:9fa5755838eecbb2d234c3aa390bd80fbd3ac6b6869109bfc1b499f7bd89a130"},
    {file = "cached_property-1.5.2-py2.py3-none-any.whl", hash = "sha256:df4f613cf7ad9a588cc381aaf4a512d26265ecebd5eb9e1ba12f1319eb85a6a0"},
]
certifi = [
    {file = "certifi-2021.5.30-py2.py3-none-any.whl", hash = "sha256:50b1e4f8446b06f41be7dd6338db18e0990601dce795c2b1686458aa7e8fa7d8"},
    {file = "certifi-2021.5.30.tar.gz", hash = "sha256:2bbf76fd432960138b3ef6dda3dde0544f27cbf8546c458e60baf371917ba9ee"},
]
cffi = [
    {file = "cffi-1.14.5-cp27-cp27m-macosx_10_9_x86_64.whl", hash = "sha256:bb89f306e5da99f4d922728ddcd6f7fcebb3241fc40edebcb7284d7514741991"},
    {file = "cffi-1.14.5-cp27-cp27m-manylinux1_i686.whl", hash = "sha256:34eff4b97f3d982fb93e2831e6750127d1355a923ebaeeb565407b3d2f8d41a1"},
    {file = "cffi-1.14.5-cp27-cp27m-manylinux1_x86_64.whl", hash = "sha256:99cd03ae7988a93dd00bcd9d0b75e1f6c426063d6f03d2f90b89e29b25b82dfa"},
    {file = "cffi-1.14.5-cp27-cp27m-win32.whl", hash = "sha256:65fa59693c62cf06e45ddbb822165394a288edce9e276647f0046e1ec26920f3"},
    {file = "cffi-1.14.5-cp27-cp27m-win_amd64.whl", hash = "sha256:51182f8927c5af975fece87b1b369f722c570fe169f9880764b1ee3bca8347b5"},
    {file = "cffi-1.14.5-cp27-cp27mu-manylinux1_i686.whl", hash = "sha256:43e0b9d9e2c9e5d152946b9c5fe062c151614b262fda2e7b201204de0b99e482"},
    {file = "cffi-1.14.5-cp27-cp27mu-manylinux1_x86_64.whl", hash = "sha256:cbde590d4faaa07c72bf979734738f328d239913ba3e043b1e98fe9a39f8b2b6"},
    {file = "cffi-1.14.5-cp35-cp35m-macosx_10_9_x86_64.whl", hash = "sha256:5de7970188bb46b7bf9858eb6890aad302577a5f6f75091fd7cdd3ef13ef3045"},
    {file = "cffi-1.14.5-cp35-cp35m-manylinux1_i686.whl", hash = "sha256:a465da611f6fa124963b91bf432d960a555563efe4ed1cc403ba5077b15370aa"},
    {file = "cffi-1.14.5-cp35-cp35m-manylinux1_x86_64.whl", hash = "sha256:d42b11d692e11b6634f7613ad8df5d6d5f8875f5d48939520d351007b3c13406"},
    {file = "cffi-1.14.5-cp35-cp35m-win32.whl", hash = "sha256:72d8d3ef52c208ee1c7b2e341f7d71c6fd3157138abf1a95166e6165dd5d4369"},
    {file = "cffi-1.14.5-cp35-cp35m-win_amd64.whl", hash = "sha256:29314480e958fd8aab22e4a58b355b629c59bf5f2ac2492b61e3dc06d8c7a315"},
    {file = "cffi-1.14.5-cp36-cp36m-macosx_10_9_x86_64.whl", hash = "sha256:3d3dd4c9e559eb172ecf00a2a7517e97d1e96de2a5e610bd9b68cea3925b4892"},
    {file = "cffi-1.14.5-cp36-cp36m-manylinux1_i686.whl", hash = "sha256:48e1c69bbacfc3d932221851b39d49e81567a4d4aac3b21258d9c24578280058"},
    {file = "cffi-1.14.5-cp36-cp36m-manylinux1_x86_64.whl", hash = "sha256:69e395c24fc60aad6bb4fa7e583698ea6cc684648e1ffb7fe85e3c1ca131a7d5"},
    {file = "cffi-1.14.5-cp36-cp36m-manylinux2014_aarch64.whl", hash = "sha256:9e93e79c2551ff263400e1e4be085a1210e12073a31c2011dbbda14bda0c6132"},
    {file = "cffi-1.14.5-cp36-cp36m-manylinux_2_17_aarch64.manylinux2014_aarch64.whl", hash = "sha256:24ec4ff2c5c0c8f9c6b87d5bb53555bf267e1e6f70e52e5a9740d32861d36b6f"},
    {file = "cffi-1.14.5-cp36-cp36m-manylinux_2_17_ppc64le.manylinux2014_ppc64le.whl", hash = "sha256:3c3f39fa737542161d8b0d680df2ec249334cd70a8f420f71c9304bd83c3cbed"},
    {file = "cffi-1.14.5-cp36-cp36m-manylinux_2_17_s390x.manylinux2014_s390x.whl", hash = "sha256:681d07b0d1e3c462dd15585ef5e33cb021321588bebd910124ef4f4fb71aef55"},
    {file = "cffi-1.14.5-cp36-cp36m-win32.whl", hash = "sha256:58e3f59d583d413809d60779492342801d6e82fefb89c86a38e040c16883be53"},
    {file = "cffi-1.14.5-cp36-cp36m-win_amd64.whl", hash = "sha256:005a36f41773e148deac64b08f233873a4d0c18b053d37da83f6af4d9087b813"},
    {file = "cffi-1.14.5-cp37-cp37m-macosx_10_9_x86_64.whl", hash = "sha256:2894f2df484ff56d717bead0a5c2abb6b9d2bf26d6960c4604d5c48bbc30ee73"},
    {file = "cffi-1.14.5-cp37-cp37m-manylinux1_i686.whl", hash = "sha256:0857f0ae312d855239a55c81ef453ee8fd24136eaba8e87a2eceba644c0d4c06"},
    {file = "cffi-1.14.5-cp37-cp37m-manylinux1_x86_64.whl", hash = "sha256:cd2868886d547469123fadc46eac7ea5253ea7fcb139f12e1dfc2bbd406427d1"},
    {file = "cffi-1.14.5-cp37-cp37m-manylinux2014_aarch64.whl", hash = "sha256:35f27e6eb43380fa080dccf676dece30bef72e4a67617ffda586641cd4508d49"},
    {file = "cffi-1.14.5-cp37-cp37m-manylinux_2_17_aarch64.manylinux2014_aarch64.whl", hash = "sha256:06d7cd1abac2ffd92e65c0609661866709b4b2d82dd15f611e602b9b188b0b69"},
    {file = "cffi-1.14.5-cp37-cp37m-manylinux_2_17_ppc64le.manylinux2014_ppc64le.whl", hash = "sha256:0f861a89e0043afec2a51fd177a567005847973be86f709bbb044d7f42fc4e05"},
    {file = "cffi-1.14.5-cp37-cp37m-manylinux_2_17_s390x.manylinux2014_s390x.whl", hash = "sha256:cc5a8e069b9ebfa22e26d0e6b97d6f9781302fe7f4f2b8776c3e1daea35f1adc"},
    {file = "cffi-1.14.5-cp37-cp37m-win32.whl", hash = "sha256:9ff227395193126d82e60319a673a037d5de84633f11279e336f9c0f189ecc62"},
    {file = "cffi-1.14.5-cp37-cp37m-win_amd64.whl", hash = "sha256:9cf8022fb8d07a97c178b02327b284521c7708d7c71a9c9c355c178ac4bbd3d4"},
    {file = "cffi-1.14.5-cp38-cp38-macosx_10_9_x86_64.whl", hash = "sha256:8b198cec6c72df5289c05b05b8b0969819783f9418e0409865dac47288d2a053"},
    {file = "cffi-1.14.5-cp38-cp38-manylinux1_i686.whl", hash = "sha256:ad17025d226ee5beec591b52800c11680fca3df50b8b29fe51d882576e039ee0"},
    {file = "cffi-1.14.5-cp38-cp38-manylinux1_x86_64.whl", hash = "sha256:6c97d7350133666fbb5cf4abdc1178c812cb205dc6f41d174a7b0f18fb93337e"},
    {file = "cffi-1.14.5-cp38-cp38-manylinux2014_aarch64.whl", hash = "sha256:8ae6299f6c68de06f136f1f9e69458eae58f1dacf10af5c17353eae03aa0d827"},
    {file = "cffi-1.14.5-cp38-cp38-manylinux_2_17_aarch64.manylinux2014_aarch64.whl", hash = "sha256:04c468b622ed31d408fea2346bec5bbffba2cc44226302a0de1ade9f5ea3d373"},
    {file = "cffi-1.14.5-cp38-cp38-manylinux_2_17_ppc64le.manylinux2014_ppc64le.whl", hash = "sha256:06db6321b7a68b2bd6df96d08a5adadc1fa0e8f419226e25b2a5fbf6ccc7350f"},
    {file = "cffi-1.14.5-cp38-cp38-manylinux_2_17_s390x.manylinux2014_s390x.whl", hash = "sha256:293e7ea41280cb28c6fcaaa0b1aa1f533b8ce060b9e701d78511e1e6c4a1de76"},
    {file = "cffi-1.14.5-cp38-cp38-win32.whl", hash = "sha256:b85eb46a81787c50650f2392b9b4ef23e1f126313b9e0e9013b35c15e4288e2e"},
    {file = "cffi-1.14.5-cp38-cp38-win_amd64.whl", hash = "sha256:1f436816fc868b098b0d63b8920de7d208c90a67212546d02f84fe78a9c26396"},
    {file = "cffi-1.14.5-cp39-cp39-macosx_10_9_x86_64.whl", hash = "sha256:1071534bbbf8cbb31b498d5d9db0f274f2f7a865adca4ae429e147ba40f73dea"},
    {file = "cffi-1.14.5-cp39-cp39-manylinux1_i686.whl", hash = "sha256:9de2e279153a443c656f2defd67769e6d1e4163952b3c622dcea5b08a6405322"},
    {file = "cffi-1.14.5-cp39-cp39-manylinux1_x86_64.whl", hash = "sha256:6e4714cc64f474e4d6e37cfff31a814b509a35cb17de4fb1999907575684479c"},
    {file = "cffi-1.14.5-cp39-cp39-manylinux2014_aarch64.whl", hash = "sha256:158d0d15119b4b7ff6b926536763dc0714313aa59e320ddf787502c70c4d4bee"},
    {file = "cffi-1.14.5-cp39-cp39-manylinux_2_17_aarch64.manylinux2014_aarch64.whl", hash = "sha256:1bf1ac1984eaa7675ca8d5745a8cb87ef7abecb5592178406e55858d411eadc0"},
    {file = "cffi-1.14.5-cp39-cp39-manylinux_2_17_ppc64le.manylinux2014_ppc64le.whl", hash = "sha256:df5052c5d867c1ea0b311fb7c3cd28b19df469c056f7fdcfe88c7473aa63e333"},
    {file = "cffi-1.14.5-cp39-cp39-manylinux_2_17_s390x.manylinux2014_s390x.whl", hash = "sha256:24a570cd11895b60829e941f2613a4f79df1a27344cbbb82164ef2e0116f09c7"},
    {file = "cffi-1.14.5-cp39-cp39-win32.whl", hash = "sha256:afb29c1ba2e5a3736f1c301d9d0abe3ec8b86957d04ddfa9d7a6a42b9367e396"},
    {file = "cffi-1.14.5-cp39-cp39-win_amd64.whl", hash = "sha256:f2d45f97ab6bb54753eab54fffe75aaf3de4ff2341c9daee1987ee1837636f1d"},
    {file = "cffi-1.14.5.tar.gz", hash = "sha256:fd78e5fee591709f32ef6edb9a015b4aa1a5022598e36227500c8f4e02328d9c"},
]
cfgv = [
    {file = "cfgv-3.3.0-py2.py3-none-any.whl", hash = "sha256:b449c9c6118fe8cca7fa5e00b9ec60ba08145d281d52164230a69211c5d597a1"},
    {file = "cfgv-3.3.0.tar.gz", hash = "sha256:9e600479b3b99e8af981ecdfc80a0296104ee610cab48a5ae4ffd0b668650eb1"},
]
chardet = [
    {file = "chardet-4.0.0-py2.py3-none-any.whl", hash = "sha256:f864054d66fd9118f2e67044ac8981a54775ec5b67aed0441892edb553d21da5"},
    {file = "chardet-4.0.0.tar.gz", hash = "sha256:0d6f53a15db4120f2b08c94f11e7d93d2c911ee118b6b30a04ec3ee8310179fa"},
]
click = [
    {file = "click-8.0.1-py3-none-any.whl", hash = "sha256:fba402a4a47334742d782209a7c79bc448911afe1149d07bdabdf480b3e2f4b6"},
    {file = "click-8.0.1.tar.gz", hash = "sha256:8c04c11192119b1ef78ea049e0a6f0463e4c48ef00a30160c704337586f3ad7a"},
]
colorama = [
    {file = "colorama-0.4.4-py2.py3-none-any.whl", hash = "sha256:9f47eda37229f68eee03b24b9748937c7dc3868f906e8ba69fbcbdd3bc5dc3e2"},
    {file = "colorama-0.4.4.tar.gz", hash = "sha256:5941b2b48a20143d2267e95b1c2a7603ce057ee39fd88e7329b0c292aa16869b"},
]
commonmark = [
    {file = "commonmark-0.9.1-py2.py3-none-any.whl", hash = "sha256:da2f38c92590f83de410ba1a3cbceafbc74fee9def35f9251ba9a971d6d66fd9"},
    {file = "commonmark-0.9.1.tar.gz", hash = "sha256:452f9dc859be7f06631ddcb328b6919c67984aca654e5fefb3914d54691aed60"},
]
coverage = [
    {file = "coverage-5.5-cp27-cp27m-macosx_10_9_x86_64.whl", hash = "sha256:b6d534e4b2ab35c9f93f46229363e17f63c53ad01330df9f2d6bd1187e5eaacf"},
    {file = "coverage-5.5-cp27-cp27m-manylinux1_i686.whl", hash = "sha256:b7895207b4c843c76a25ab8c1e866261bcfe27bfaa20c192de5190121770672b"},
    {file = "coverage-5.5-cp27-cp27m-manylinux1_x86_64.whl", hash = "sha256:c2723d347ab06e7ddad1a58b2a821218239249a9e4365eaff6649d31180c1669"},
    {file = "coverage-5.5-cp27-cp27m-manylinux2010_i686.whl", hash = "sha256:900fbf7759501bc7807fd6638c947d7a831fc9fdf742dc10f02956ff7220fa90"},
    {file = "coverage-5.5-cp27-cp27m-manylinux2010_x86_64.whl", hash = "sha256:004d1880bed2d97151facef49f08e255a20ceb6f9432df75f4eef018fdd5a78c"},
    {file = "coverage-5.5-cp27-cp27m-win32.whl", hash = "sha256:06191eb60f8d8a5bc046f3799f8a07a2d7aefb9504b0209aff0b47298333302a"},
    {file = "coverage-5.5-cp27-cp27m-win_amd64.whl", hash = "sha256:7501140f755b725495941b43347ba8a2777407fc7f250d4f5a7d2a1050ba8e82"},
    {file = "coverage-5.5-cp27-cp27mu-manylinux1_i686.whl", hash = "sha256:372da284cfd642d8e08ef606917846fa2ee350f64994bebfbd3afb0040436905"},
    {file = "coverage-5.5-cp27-cp27mu-manylinux1_x86_64.whl", hash = "sha256:8963a499849a1fc54b35b1c9f162f4108017b2e6db2c46c1bed93a72262ed083"},
    {file = "coverage-5.5-cp27-cp27mu-manylinux2010_i686.whl", hash = "sha256:869a64f53488f40fa5b5b9dcb9e9b2962a66a87dab37790f3fcfb5144b996ef5"},
    {file = "coverage-5.5-cp27-cp27mu-manylinux2010_x86_64.whl", hash = "sha256:4a7697d8cb0f27399b0e393c0b90f0f1e40c82023ea4d45d22bce7032a5d7b81"},
    {file = "coverage-5.5-cp310-cp310-macosx_10_14_x86_64.whl", hash = "sha256:8d0a0725ad7c1a0bcd8d1b437e191107d457e2ec1084b9f190630a4fb1af78e6"},
    {file = "coverage-5.5-cp310-cp310-manylinux1_x86_64.whl", hash = "sha256:51cb9476a3987c8967ebab3f0fe144819781fca264f57f89760037a2ea191cb0"},
    {file = "coverage-5.5-cp310-cp310-win_amd64.whl", hash = "sha256:c0891a6a97b09c1f3e073a890514d5012eb256845c451bd48f7968ef939bf4ae"},
    {file = "coverage-5.5-cp35-cp35m-macosx_10_9_x86_64.whl", hash = "sha256:3487286bc29a5aa4b93a072e9592f22254291ce96a9fbc5251f566b6b7343cdb"},
    {file = "coverage-5.5-cp35-cp35m-manylinux1_i686.whl", hash = "sha256:deee1077aae10d8fa88cb02c845cfba9b62c55e1183f52f6ae6a2df6a2187160"},
    {file = "coverage-5.5-cp35-cp35m-manylinux1_x86_64.whl", hash = "sha256:f11642dddbb0253cc8853254301b51390ba0081750a8ac03f20ea8103f0c56b6"},
    {file = "coverage-5.5-cp35-cp35m-manylinux2010_i686.whl", hash = "sha256:6c90e11318f0d3c436a42409f2749ee1a115cd8b067d7f14c148f1ce5574d701"},
    {file = "coverage-5.5-cp35-cp35m-manylinux2010_x86_64.whl", hash = "sha256:30c77c1dc9f253283e34c27935fded5015f7d1abe83bc7821680ac444eaf7793"},
    {file = "coverage-5.5-cp35-cp35m-win32.whl", hash = "sha256:9a1ef3b66e38ef8618ce5fdc7bea3d9f45f3624e2a66295eea5e57966c85909e"},
    {file = "coverage-5.5-cp35-cp35m-win_amd64.whl", hash = "sha256:972c85d205b51e30e59525694670de6a8a89691186012535f9d7dbaa230e42c3"},
    {file = "coverage-5.5-cp36-cp36m-macosx_10_9_x86_64.whl", hash = "sha256:af0e781009aaf59e25c5a678122391cb0f345ac0ec272c7961dc5455e1c40066"},
    {file = "coverage-5.5-cp36-cp36m-manylinux1_i686.whl", hash = "sha256:74d881fc777ebb11c63736622b60cb9e4aee5cace591ce274fb69e582a12a61a"},
    {file = "coverage-5.5-cp36-cp36m-manylinux1_x86_64.whl", hash = "sha256:92b017ce34b68a7d67bd6d117e6d443a9bf63a2ecf8567bb3d8c6c7bc5014465"},
    {file = "coverage-5.5-cp36-cp36m-manylinux2010_i686.whl", hash = "sha256:d636598c8305e1f90b439dbf4f66437de4a5e3c31fdf47ad29542478c8508bbb"},
    {file = "coverage-5.5-cp36-cp36m-manylinux2010_x86_64.whl", hash = "sha256:41179b8a845742d1eb60449bdb2992196e211341818565abded11cfa90efb821"},
    {file = "coverage-5.5-cp36-cp36m-win32.whl", hash = "sha256:040af6c32813fa3eae5305d53f18875bedd079960822ef8ec067a66dd8afcd45"},
    {file = "coverage-5.5-cp36-cp36m-win_amd64.whl", hash = "sha256:5fec2d43a2cc6965edc0bb9e83e1e4b557f76f843a77a2496cbe719583ce8184"},
    {file = "coverage-5.5-cp37-cp37m-macosx_10_9_x86_64.whl", hash = "sha256:18ba8bbede96a2c3dde7b868de9dcbd55670690af0988713f0603f037848418a"},
    {file = "coverage-5.5-cp37-cp37m-manylinux1_i686.whl", hash = "sha256:2910f4d36a6a9b4214bb7038d537f015346f413a975d57ca6b43bf23d6563b53"},
    {file = "coverage-5.5-cp37-cp37m-manylinux1_x86_64.whl", hash = "sha256:f0b278ce10936db1a37e6954e15a3730bea96a0997c26d7fee88e6c396c2086d"},
    {file = "coverage-5.5-cp37-cp37m-manylinux2010_i686.whl", hash = "sha256:796c9c3c79747146ebd278dbe1e5c5c05dd6b10cc3bcb8389dfdf844f3ead638"},
    {file = "coverage-5.5-cp37-cp37m-manylinux2010_x86_64.whl", hash = "sha256:53194af30d5bad77fcba80e23a1441c71abfb3e01192034f8246e0d8f99528f3"},
    {file = "coverage-5.5-cp37-cp37m-win32.whl", hash = "sha256:184a47bbe0aa6400ed2d41d8e9ed868b8205046518c52464fde713ea06e3a74a"},
    {file = "coverage-5.5-cp37-cp37m-win_amd64.whl", hash = "sha256:2949cad1c5208b8298d5686d5a85b66aae46d73eec2c3e08c817dd3513e5848a"},
    {file = "coverage-5.5-cp38-cp38-macosx_10_9_x86_64.whl", hash = "sha256:217658ec7187497e3f3ebd901afdca1af062b42cfe3e0dafea4cced3983739f6"},
    {file = "coverage-5.5-cp38-cp38-manylinux1_i686.whl", hash = "sha256:1aa846f56c3d49205c952d8318e76ccc2ae23303351d9270ab220004c580cfe2"},
    {file = "coverage-5.5-cp38-cp38-manylinux1_x86_64.whl", hash = "sha256:24d4a7de75446be83244eabbff746d66b9240ae020ced65d060815fac3423759"},
    {file = "coverage-5.5-cp38-cp38-manylinux2010_i686.whl", hash = "sha256:d1f8bf7b90ba55699b3a5e44930e93ff0189aa27186e96071fac7dd0d06a1873"},
    {file = "coverage-5.5-cp38-cp38-manylinux2010_x86_64.whl", hash = "sha256:970284a88b99673ccb2e4e334cfb38a10aab7cd44f7457564d11898a74b62d0a"},
    {file = "coverage-5.5-cp38-cp38-win32.whl", hash = "sha256:01d84219b5cdbfc8122223b39a954820929497a1cb1422824bb86b07b74594b6"},
    {file = "coverage-5.5-cp38-cp38-win_amd64.whl", hash = "sha256:2e0d881ad471768bf6e6c2bf905d183543f10098e3b3640fc029509530091502"},
    {file = "coverage-5.5-cp39-cp39-macosx_10_9_x86_64.whl", hash = "sha256:d1f9ce122f83b2305592c11d64f181b87153fc2c2bbd3bb4a3dde8303cfb1a6b"},
    {file = "coverage-5.5-cp39-cp39-manylinux1_i686.whl", hash = "sha256:13c4ee887eca0f4c5a247b75398d4114c37882658300e153113dafb1d76de529"},
    {file = "coverage-5.5-cp39-cp39-manylinux1_x86_64.whl", hash = "sha256:52596d3d0e8bdf3af43db3e9ba8dcdaac724ba7b5ca3f6358529d56f7a166f8b"},
    {file = "coverage-5.5-cp39-cp39-manylinux2010_i686.whl", hash = "sha256:2cafbbb3af0733db200c9b5f798d18953b1a304d3f86a938367de1567f4b5bff"},
    {file = "coverage-5.5-cp39-cp39-manylinux2010_x86_64.whl", hash = "sha256:44d654437b8ddd9eee7d1eaee28b7219bec228520ff809af170488fd2fed3e2b"},
    {file = "coverage-5.5-cp39-cp39-win32.whl", hash = "sha256:d314ed732c25d29775e84a960c3c60808b682c08d86602ec2c3008e1202e3bb6"},
    {file = "coverage-5.5-cp39-cp39-win_amd64.whl", hash = "sha256:13034c4409db851670bc9acd836243aeee299949bd5673e11844befcb0149f03"},
    {file = "coverage-5.5-pp36-none-any.whl", hash = "sha256:f030f8873312a16414c0d8e1a1ddff2d3235655a2174e3648b4fa66b3f2f1079"},
    {file = "coverage-5.5-pp37-none-any.whl", hash = "sha256:2a3859cb82dcbda1cfd3e6f71c27081d18aa251d20a17d87d26d4cd216fb0af4"},
    {file = "coverage-5.5.tar.gz", hash = "sha256:ebe78fe9a0e874362175b02371bdfbee64d8edc42a044253ddf4ee7d3c15212c"},
]
darglint = [
    {file = "darglint-1.8.0-py3-none-any.whl", hash = "sha256:ac6797bcc918cd8d8f14c168a4a364f54e1aeb4ced59db58e7e4c6dfec2fe15c"},
    {file = "darglint-1.8.0.tar.gz", hash = "sha256:aa605ef47817a6d14797d32b390466edab621768ea4ca5cc0f3c54f6d8dcaec8"},
]
defusedxml = [
    {file = "defusedxml-0.7.1-py2.py3-none-any.whl", hash = "sha256:a352e7e428770286cc899e2542b6cdaedb2b4953ff269a210103ec58f6198a61"},
    {file = "defusedxml-0.7.1.tar.gz", hash = "sha256:1bb3032db185915b62d7c6209c5a8792be6a32ab2fedacc84e01b52c51aa3e69"},
]
distlib = [
    {file = "distlib-0.3.2-py2.py3-none-any.whl", hash = "sha256:23e223426b28491b1ced97dc3bbe183027419dfc7982b4fa2f05d5f3ff10711c"},
    {file = "distlib-0.3.2.zip", hash = "sha256:106fef6dc37dd8c0e2c0a60d3fca3e77460a48907f335fa28420463a6f799736"},
]
docutils = [
    {file = "docutils-0.16-py2.py3-none-any.whl", hash = "sha256:0c5b78adfbf7762415433f5515cd5c9e762339e23369dbe8000d84a4bf4ab3af"},
    {file = "docutils-0.16.tar.gz", hash = "sha256:c2de3a60e9e7d07be26b7f2b00ca0309c207e06c100f9cc2a94931fc75a478fc"},
]
dparse = [
    {file = "dparse-0.5.1-py3-none-any.whl", hash = "sha256:e953a25e44ebb60a5c6efc2add4420c177f1d8404509da88da9729202f306994"},
    {file = "dparse-0.5.1.tar.gz", hash = "sha256:a1b5f169102e1c894f9a7d5ccf6f9402a836a5d24be80a986c7ce9eaed78f367"},
]
entrypoints = [
    {file = "entrypoints-0.3-py2.py3-none-any.whl", hash = "sha256:589f874b313739ad35be6e0cd7efde2a4e9b6fea91edcc34e58ecbb8dbe56d19"},
    {file = "entrypoints-0.3.tar.gz", hash = "sha256:c70dd71abe5a8c85e55e12c19bd91ccfeec11a6e99044204511f9ed547d48451"},
]
filelock = [
    {file = "filelock-3.0.12-py3-none-any.whl", hash = "sha256:929b7d63ec5b7d6b71b0fa5ac14e030b3f70b75747cef1b10da9b879fef15836"},
    {file = "filelock-3.0.12.tar.gz", hash = "sha256:18d82244ee114f543149c66a6e0c14e9c4f8a1044b5cdaadd0f82159d6a6ff59"},
]
flake8 = [
    {file = "flake8-3.9.2-py2.py3-none-any.whl", hash = "sha256:bf8fd333346d844f616e8d47905ef3a3384edae6b4e9beb0c5101e25e3110907"},
    {file = "flake8-3.9.2.tar.gz", hash = "sha256:07528381786f2a6237b061f6e96610a4167b226cb926e2aa2b6b1d78057c576b"},
]
flake8-bandit = [
    {file = "flake8_bandit-2.1.2.tar.gz", hash = "sha256:687fc8da2e4a239b206af2e54a90093572a60d0954f3054e23690739b0b0de3b"},
]
flake8-bugbear = [
    {file = "flake8-bugbear-21.4.3.tar.gz", hash = "sha256:2346c81f889955b39e4a368eb7d508de723d9de05716c287dc860a4073dc57e7"},
    {file = "flake8_bugbear-21.4.3-py36.py37.py38-none-any.whl", hash = "sha256:4f305dca96be62bf732a218fe6f1825472a621d3452c5b994d8f89dae21dbafa"},
]
flake8-docstrings = [
    {file = "flake8-docstrings-1.6.0.tar.gz", hash = "sha256:9fe7c6a306064af8e62a055c2f61e9eb1da55f84bb39caef2b84ce53708ac34b"},
    {file = "flake8_docstrings-1.6.0-py2.py3-none-any.whl", hash = "sha256:99cac583d6c7e32dd28bbfbef120a7c0d1b6dde4adb5a9fd441c4227a6534bde"},
]
flake8-polyfill = [
    {file = "flake8-polyfill-1.0.2.tar.gz", hash = "sha256:e44b087597f6da52ec6393a709e7108b2905317d0c0b744cdca6208e670d8eda"},
    {file = "flake8_polyfill-1.0.2-py2.py3-none-any.whl", hash = "sha256:12be6a34ee3ab795b19ca73505e7b55826d5f6ad7230d31b18e106400169b9e9"},
]
flake8-rst-docstrings = [
    {file = "flake8-rst-docstrings-0.2.3.tar.gz", hash = "sha256:3045794e1c8467fba33aaea5c246b8369efc9c44ef8b0b20199bb6df7a4bd47b"},
    {file = "flake8_rst_docstrings-0.2.3-py3-none-any.whl", hash = "sha256:565bbb391d7e4d0042924102221e9857ad72929cdd305b26501736ec22c1451a"},
]
gitdb = [
    {file = "gitdb-4.0.7-py3-none-any.whl", hash = "sha256:6c4cc71933456991da20917998acbe6cf4fb41eeaab7d6d67fbc05ecd4c865b0"},
    {file = "gitdb-4.0.7.tar.gz", hash = "sha256:96bf5c08b157a666fec41129e6d327235284cca4c81e92109260f353ba138005"},
]
gitpython = [
    {file = "GitPython-3.1.18-py3-none-any.whl", hash = "sha256:fce760879cd2aebd2991b3542876dc5c4a909b30c9d69dfc488e504a8db37ee8"},
    {file = "GitPython-3.1.18.tar.gz", hash = "sha256:b838a895977b45ab6f0cc926a9045c8d1c44e2b653c1fcc39fe91f42c6e8f05b"},
]
h5py = [
    {file = "h5py-3.2.1-cp37-cp37m-macosx_10_9_x86_64.whl", hash = "sha256:6766104ed13ff40b3b7bfd49f13fced5274103ee9af53667e7a97c5236b14741"},
    {file = "h5py-3.2.1-cp37-cp37m-manylinux1_x86_64.whl", hash = "sha256:4160cb0d35a83c6fb9f1cad65e826dfaeb044e001549ea78003573fb6bee4042"},
    {file = "h5py-3.2.1-cp37-cp37m-win_amd64.whl", hash = "sha256:fdabe99139a9c5e1a416b7ed38c89505f8501b376d54496e1bb737cb33df61cf"},
    {file = "h5py-3.2.1-cp38-cp38-macosx_10_9_x86_64.whl", hash = "sha256:d8467fa56356ad2efad2b5986326e71d4d74505de6f6c7bb46dbba09b37459ac"},
    {file = "h5py-3.2.1-cp38-cp38-manylinux1_x86_64.whl", hash = "sha256:a6632ac11167bbad1a8fc5c82508b97ab8c12bdfe4b659254b6f7f63d3c76744"},
    {file = "h5py-3.2.1-cp38-cp38-win_amd64.whl", hash = "sha256:90ee8a00aca5c4e0bbd821c1f6118cb9a814c15dcfdb03572c615a4431166480"},
    {file = "h5py-3.2.1-cp39-cp39-macosx_10_9_x86_64.whl", hash = "sha256:25294f2690c4813475f566663a21ef1c1b11ef892b26d46454bf0a59e507d5aa"},
    {file = "h5py-3.2.1-cp39-cp39-manylinux1_x86_64.whl", hash = "sha256:d791b710d3e54c4d2c32cb881b183db5674ceb03bf6a0c1f3fb3cf50d8997e0a"},
    {file = "h5py-3.2.1-cp39-cp39-win_amd64.whl", hash = "sha256:7c5b5f18c96fb63399280a724734fd91e1781c6b60e385e439ad8e654a294ba4"},
    {file = "h5py-3.2.1.tar.gz", hash = "sha256:89474be911bfcdb34cbf0d98b8ec48b578c27a89fdb1ae4ee7513f1ef8d9249e"},
]
identify = [
    {file = "identify-2.2.10-py2.py3-none-any.whl", hash = "sha256:18d0c531ee3dbc112fa6181f34faa179de3f57ea57ae2899754f16a7e0ff6421"},
    {file = "identify-2.2.10.tar.gz", hash = "sha256:5b41f71471bc738e7b586308c3fca172f78940195cb3bf6734c1e66fdac49306"},
]
idna = [
    {file = "idna-2.10-py2.py3-none-any.whl", hash = "sha256:b97d804b1e9b523befed77c48dacec60e6dcb0b5391d57af6a65a312a90648c0"},
    {file = "idna-2.10.tar.gz", hash = "sha256:b307872f855b18632ce0c21c5e45be78c0ea7ae4c15c828c20788b26921eb3f6"},
]
imagesize = [
    {file = "imagesize-1.2.0-py2.py3-none-any.whl", hash = "sha256:6965f19a6a2039c7d48bca7dba2473069ff854c36ae6f19d2cde309d998228a1"},
    {file = "imagesize-1.2.0.tar.gz", hash = "sha256:b1f6b5a4eab1f73479a50fb79fcf729514a900c341d8503d62a62dbc4127a2b1"},
]
importlib-metadata = [
    {file = "importlib_metadata-4.5.0-py3-none-any.whl", hash = "sha256:833b26fb89d5de469b24a390e9df088d4e52e4ba33b01dc5e0e4f41b81a16c00"},
    {file = "importlib_metadata-4.5.0.tar.gz", hash = "sha256:b142cc1dd1342f31ff04bb7d022492b09920cb64fed867cd3ea6f80fe3ebd139"},
]
iniconfig = [
    {file = "iniconfig-1.1.1-py2.py3-none-any.whl", hash = "sha256:011e24c64b7f47f6ebd835bb12a743f2fbe9a26d4cecaa7f53bc4f35ee9da8b3"},
    {file = "iniconfig-1.1.1.tar.gz", hash = "sha256:bc3af051d7d14b2ee5ef9969666def0cd1a000e121eaea580d4a313df4b37f32"},
]
ipython-genutils = [
    {file = "ipython_genutils-0.2.0-py2.py3-none-any.whl", hash = "sha256:72dd37233799e619666c9f639a9da83c34013a73e8bbc79a7a6348d93c61fab8"},
    {file = "ipython_genutils-0.2.0.tar.gz", hash = "sha256:eb2e116e75ecef9d4d228fdc66af54269afa26ab4463042e33785b887c628ba8"},
]
jinja2 = [
    {file = "Jinja2-3.0.1-py3-none-any.whl", hash = "sha256:1f06f2da51e7b56b8f238affdd6b4e2c61e39598a378cc49345bc1bd42a978a4"},
    {file = "Jinja2-3.0.1.tar.gz", hash = "sha256:703f484b47a6af502e743c9122595cc812b0271f661722403114f71a79d0f5a4"},
]
jsonschema = [
    {file = "jsonschema-3.2.0-py2.py3-none-any.whl", hash = "sha256:4e5b3cf8216f577bee9ce139cbe72eca3ea4f292ec60928ff24758ce626cd163"},
    {file = "jsonschema-3.2.0.tar.gz", hash = "sha256:c8a85b28d377cc7737e46e2d9f2b4f44ee3c0e1deac6bf46ddefc7187d30797a"},
]
jupyter-client = [
    {file = "jupyter_client-6.2.0-py3-none-any.whl", hash = "sha256:9715152067e3f7ea3b56f341c9a0f9715c8c7cc316ee0eb13c3c84f5ca0065f5"},
    {file = "jupyter_client-6.2.0.tar.gz", hash = "sha256:e2ab61d79fbf8b56734a4c2499f19830fbd7f6fefb3e87868ef0545cb3c17eb9"},
]
jupyter-core = [
    {file = "jupyter_core-4.7.1-py3-none-any.whl", hash = "sha256:8c6c0cac5c1b563622ad49321d5ec47017bd18b94facb381c6973a0486395f8e"},
    {file = "jupyter_core-4.7.1.tar.gz", hash = "sha256:79025cb3225efcd36847d0840f3fc672c0abd7afd0de83ba8a1d3837619122b4"},
]
jupyterlab-pygments = [
    {file = "jupyterlab_pygments-0.1.2-py2.py3-none-any.whl", hash = "sha256:abfb880fd1561987efaefcb2d2ac75145d2a5d0139b1876d5be806e32f630008"},
    {file = "jupyterlab_pygments-0.1.2.tar.gz", hash = "sha256:cfcda0873626150932f438eccf0f8bf22bfa92345b814890ab360d666b254146"},
]
latexcodec = [
    {file = "latexcodec-2.0.1-py2.py3-none-any.whl", hash = "sha256:c277a193638dc7683c4c30f6684e3db728a06efb0dc9cf346db8bd0aa6c5d271"},
    {file = "latexcodec-2.0.1.tar.gz", hash = "sha256:2aa2551c373261cefe2ad3a8953a6d6533e68238d180eb4bb91d7964adb3fe9a"},
]
livereload = [
    {file = "livereload-2.6.3.tar.gz", hash = "sha256:776f2f865e59fde56490a56bcc6773b6917366bce0c267c60ee8aaf1a0959869"},
]
markupsafe = [
    {file = "MarkupSafe-2.0.1-cp36-cp36m-macosx_10_9_x86_64.whl", hash = "sha256:f9081981fe268bd86831e5c75f7de206ef275defcb82bc70740ae6dc507aee51"},
    {file = "MarkupSafe-2.0.1-cp36-cp36m-manylinux1_i686.whl", hash = "sha256:0955295dd5eec6cb6cc2fe1698f4c6d84af2e92de33fbcac4111913cd100a6ff"},
    {file = "MarkupSafe-2.0.1-cp36-cp36m-manylinux1_x86_64.whl", hash = "sha256:0446679737af14f45767963a1a9ef7620189912317d095f2d9ffa183a4d25d2b"},
    {file = "MarkupSafe-2.0.1-cp36-cp36m-manylinux2010_i686.whl", hash = "sha256:f826e31d18b516f653fe296d967d700fddad5901ae07c622bb3705955e1faa94"},
    {file = "MarkupSafe-2.0.1-cp36-cp36m-manylinux2010_x86_64.whl", hash = "sha256:fa130dd50c57d53368c9d59395cb5526eda596d3ffe36666cd81a44d56e48872"},
    {file = "MarkupSafe-2.0.1-cp36-cp36m-manylinux2014_aarch64.whl", hash = "sha256:905fec760bd2fa1388bb5b489ee8ee5f7291d692638ea5f67982d968366bef9f"},
    {file = "MarkupSafe-2.0.1-cp36-cp36m-win32.whl", hash = "sha256:6c4ca60fa24e85fe25b912b01e62cb969d69a23a5d5867682dd3e80b5b02581d"},
    {file = "MarkupSafe-2.0.1-cp36-cp36m-win_amd64.whl", hash = "sha256:b2f4bf27480f5e5e8ce285a8c8fd176c0b03e93dcc6646477d4630e83440c6a9"},
    {file = "MarkupSafe-2.0.1-cp37-cp37m-macosx_10_9_x86_64.whl", hash = "sha256:0717a7390a68be14b8c793ba258e075c6f4ca819f15edfc2a3a027c823718567"},
    {file = "MarkupSafe-2.0.1-cp37-cp37m-manylinux1_i686.whl", hash = "sha256:6557b31b5e2c9ddf0de32a691f2312a32f77cd7681d8af66c2692efdbef84c18"},
    {file = "MarkupSafe-2.0.1-cp37-cp37m-manylinux1_x86_64.whl", hash = "sha256:49e3ceeabbfb9d66c3aef5af3a60cc43b85c33df25ce03d0031a608b0a8b2e3f"},
    {file = "MarkupSafe-2.0.1-cp37-cp37m-manylinux2010_i686.whl", hash = "sha256:d7f9850398e85aba693bb640262d3611788b1f29a79f0c93c565694658f4071f"},
    {file = "MarkupSafe-2.0.1-cp37-cp37m-manylinux2010_x86_64.whl", hash = "sha256:6a7fae0dd14cf60ad5ff42baa2e95727c3d81ded453457771d02b7d2b3f9c0c2"},
    {file = "MarkupSafe-2.0.1-cp37-cp37m-manylinux2014_aarch64.whl", hash = "sha256:b7f2d075102dc8c794cbde1947378051c4e5180d52d276987b8d28a3bd58c17d"},
    {file = "MarkupSafe-2.0.1-cp37-cp37m-win32.whl", hash = "sha256:a30e67a65b53ea0a5e62fe23682cfe22712e01f453b95233b25502f7c61cb415"},
    {file = "MarkupSafe-2.0.1-cp37-cp37m-win_amd64.whl", hash = "sha256:611d1ad9a4288cf3e3c16014564df047fe08410e628f89805e475368bd304914"},
    {file = "MarkupSafe-2.0.1-cp38-cp38-macosx_10_9_x86_64.whl", hash = "sha256:be98f628055368795d818ebf93da628541e10b75b41c559fdf36d104c5787066"},
    {file = "MarkupSafe-2.0.1-cp38-cp38-manylinux1_i686.whl", hash = "sha256:1d609f577dc6e1aa17d746f8bd3c31aa4d258f4070d61b2aa5c4166c1539de35"},
    {file = "MarkupSafe-2.0.1-cp38-cp38-manylinux1_x86_64.whl", hash = "sha256:7d91275b0245b1da4d4cfa07e0faedd5b0812efc15b702576d103293e252af1b"},
    {file = "MarkupSafe-2.0.1-cp38-cp38-manylinux2010_i686.whl", hash = "sha256:01a9b8ea66f1658938f65b93a85ebe8bc016e6769611be228d797c9d998dd298"},
    {file = "MarkupSafe-2.0.1-cp38-cp38-manylinux2010_x86_64.whl", hash = "sha256:47ab1e7b91c098ab893b828deafa1203de86d0bc6ab587b160f78fe6c4011f75"},
    {file = "MarkupSafe-2.0.1-cp38-cp38-manylinux2014_aarch64.whl", hash = "sha256:97383d78eb34da7e1fa37dd273c20ad4320929af65d156e35a5e2d89566d9dfb"},
    {file = "MarkupSafe-2.0.1-cp38-cp38-win32.whl", hash = "sha256:023cb26ec21ece8dc3907c0e8320058b2e0cb3c55cf9564da612bc325bed5e64"},
    {file = "MarkupSafe-2.0.1-cp38-cp38-win_amd64.whl", hash = "sha256:984d76483eb32f1bcb536dc27e4ad56bba4baa70be32fa87152832cdd9db0833"},
    {file = "MarkupSafe-2.0.1-cp39-cp39-macosx_10_9_universal2.whl", hash = "sha256:2ef54abee730b502252bcdf31b10dacb0a416229b72c18b19e24a4509f273d26"},
    {file = "MarkupSafe-2.0.1-cp39-cp39-macosx_10_9_x86_64.whl", hash = "sha256:3c112550557578c26af18a1ccc9e090bfe03832ae994343cfdacd287db6a6ae7"},
    {file = "MarkupSafe-2.0.1-cp39-cp39-manylinux1_i686.whl", hash = "sha256:53edb4da6925ad13c07b6d26c2a852bd81e364f95301c66e930ab2aef5b5ddd8"},
    {file = "MarkupSafe-2.0.1-cp39-cp39-manylinux1_x86_64.whl", hash = "sha256:f5653a225f31e113b152e56f154ccbe59eeb1c7487b39b9d9f9cdb58e6c79dc5"},
    {file = "MarkupSafe-2.0.1-cp39-cp39-manylinux2010_i686.whl", hash = "sha256:4efca8f86c54b22348a5467704e3fec767b2db12fc39c6d963168ab1d3fc9135"},
    {file = "MarkupSafe-2.0.1-cp39-cp39-manylinux2010_x86_64.whl", hash = "sha256:ab3ef638ace319fa26553db0624c4699e31a28bb2a835c5faca8f8acf6a5a902"},
    {file = "MarkupSafe-2.0.1-cp39-cp39-manylinux2014_aarch64.whl", hash = "sha256:f8ba0e8349a38d3001fae7eadded3f6606f0da5d748ee53cc1dab1d6527b9509"},
    {file = "MarkupSafe-2.0.1-cp39-cp39-win32.whl", hash = "sha256:10f82115e21dc0dfec9ab5c0223652f7197feb168c940f3ef61563fc2d6beb74"},
    {file = "MarkupSafe-2.0.1-cp39-cp39-win_amd64.whl", hash = "sha256:693ce3f9e70a6cf7d2fb9e6c9d8b204b6b39897a2c4a1aa65728d5ac97dcc1d8"},
    {file = "MarkupSafe-2.0.1.tar.gz", hash = "sha256:594c67807fb16238b30c44bdf74f36c02cdf22d1c8cda91ef8a0ed8dabf5620a"},
]
mccabe = [
    {file = "mccabe-0.6.1-py2.py3-none-any.whl", hash = "sha256:ab8a6258860da4b6677da4bd2fe5dc2c659cff31b3ee4f7f5d64e79735b80d42"},
    {file = "mccabe-0.6.1.tar.gz", hash = "sha256:dd8d182285a0fe56bace7f45b5e7d1a6ebcbf524e8f3bd87eb0f125271b8831f"},
]
mistune = [
    {file = "mistune-0.8.4-py2.py3-none-any.whl", hash = "sha256:88a1051873018da288eee8538d476dffe1262495144b33ecb586c4ab266bb8d4"},
    {file = "mistune-0.8.4.tar.gz", hash = "sha256:59a3429db53c50b5c6bcc8a07f8848cb00d7dc8bdb431a4ab41920d201d4756e"},
]
mypy = [
    {file = "mypy-0.902-cp35-cp35m-macosx_10_9_x86_64.whl", hash = "sha256:3f12705eabdd274b98f676e3e5a89f247ea86dc1af48a2d5a2b080abac4e1243"},
    {file = "mypy-0.902-cp35-cp35m-manylinux1_x86_64.whl", hash = "sha256:2f9fedc1f186697fda191e634ac1d02f03d4c260212ccb018fabbb6d4b03eee8"},
    {file = "mypy-0.902-cp35-cp35m-manylinux2010_x86_64.whl", hash = "sha256:0756529da2dd4d53d26096b7969ce0a47997123261a5432b48cc6848a2cb0bd4"},
    {file = "mypy-0.902-cp35-cp35m-win_amd64.whl", hash = "sha256:68a098c104ae2b75e946b107ef69dd8398d54cb52ad57580dfb9fc78f7f997f0"},
    {file = "mypy-0.902-cp36-cp36m-macosx_10_9_x86_64.whl", hash = "sha256:cd01c599cf9f897b6b6c6b5d8b182557fb7d99326bcdf5d449a0fbbb4ccee4b9"},
    {file = "mypy-0.902-cp36-cp36m-manylinux1_x86_64.whl", hash = "sha256:e89880168c67cf4fde4506b80ee42f1537ad66ad366c101d388b3fd7d7ce2afd"},
    {file = "mypy-0.902-cp36-cp36m-manylinux2010_x86_64.whl", hash = "sha256:ebe2bc9cb638475f5d39068d2dbe8ae1d605bb8d8d3ff281c695df1670ab3987"},
    {file = "mypy-0.902-cp36-cp36m-win_amd64.whl", hash = "sha256:f89bfda7f0f66b789792ab64ce0978e4a991a0e4dd6197349d0767b0f1095b21"},
    {file = "mypy-0.902-cp37-cp37m-macosx_10_9_x86_64.whl", hash = "sha256:746e0b0101b8efec34902810047f26a8c80e1efbb4fc554956d848c05ef85d76"},
    {file = "mypy-0.902-cp37-cp37m-manylinux1_x86_64.whl", hash = "sha256:0190fb77e93ce971954c9e54ea61de2802065174e5e990c9d4c1d0f54fbeeca2"},
    {file = "mypy-0.902-cp37-cp37m-manylinux2010_x86_64.whl", hash = "sha256:b5dfcd22c6bab08dfeded8d5b44bdcb68c6f1ab261861e35c470b89074f78a70"},
    {file = "mypy-0.902-cp37-cp37m-win_amd64.whl", hash = "sha256:b5ba1f0d5f9087e03bf5958c28d421a03a4c1ad260bf81556195dffeccd979c4"},
    {file = "mypy-0.902-cp38-cp38-macosx_10_9_x86_64.whl", hash = "sha256:9ef5355eaaf7a23ab157c21a44c614365238a7bdb3552ec3b80c393697d974e1"},
    {file = "mypy-0.902-cp38-cp38-manylinux1_x86_64.whl", hash = "sha256:517e7528d1be7e187a5db7f0a3e479747307c1b897d9706b1c662014faba3116"},
    {file = "mypy-0.902-cp38-cp38-manylinux2010_x86_64.whl", hash = "sha256:fd634bc17b1e2d6ce716f0e43446d0d61cdadb1efcad5c56ca211c22b246ebc8"},
    {file = "mypy-0.902-cp38-cp38-win_amd64.whl", hash = "sha256:fc4d63da57ef0e8cd4ab45131f3fe5c286ce7dd7f032650d0fbc239c6190e167"},
    {file = "mypy-0.902-cp39-cp39-macosx_10_9_x86_64.whl", hash = "sha256:353aac2ce41ddeaf7599f1c73fed2b75750bef3b44b6ad12985a991bc002a0da"},
    {file = "mypy-0.902-cp39-cp39-macosx_11_0_arm64.whl", hash = "sha256:ae94c31bb556ddb2310e4f913b706696ccbd43c62d3331cd3511caef466871d2"},
    {file = "mypy-0.902-cp39-cp39-manylinux1_x86_64.whl", hash = "sha256:8be7bbd091886bde9fcafed8dd089a766fa76eb223135fe5c9e9798f78023a20"},
    {file = "mypy-0.902-cp39-cp39-manylinux2010_x86_64.whl", hash = "sha256:4efc67b9b3e2fddbe395700f91d5b8deb5980bfaaccb77b306310bd0b9e002eb"},
    {file = "mypy-0.902-cp39-cp39-win_amd64.whl", hash = "sha256:9f1d74eeb3f58c7bd3f3f92b8f63cb1678466a55e2c4612bf36909105d0724ab"},
    {file = "mypy-0.902-py3-none-any.whl", hash = "sha256:a26d0e53e90815c765f91966442775cf03b8a7514a4e960de7b5320208b07269"},
    {file = "mypy-0.902.tar.gz", hash = "sha256:9236c21194fde5df1b4d8ebc2ef2c1f2a5dc7f18bcbea54274937cae2e20a01c"},
]
mypy-extensions = [
    {file = "mypy_extensions-0.4.3-py2.py3-none-any.whl", hash = "sha256:090fedd75945a69ae91ce1303b5824f428daf5a028d2f6ab8a299250a846f15d"},
    {file = "mypy_extensions-0.4.3.tar.gz", hash = "sha256:2d82818f5bb3e369420cb3c4060a7970edba416647068eb4c5343488a6c604a8"},
]
natsort = [
    {file = "natsort-7.1.1-py3-none-any.whl", hash = "sha256:d0f4fc06ca163fa4a5ef638d9bf111c67f65eedcc7920f98dec08e489045b67e"},
    {file = "natsort-7.1.1.tar.gz", hash = "sha256:00c603a42365830c4722a2eb7663a25919551217ec09a243d3399fa8dd4ac403"},
]
nbclient = [
    {file = "nbclient-0.5.3-py3-none-any.whl", hash = "sha256:e79437364a2376892b3f46bedbf9b444e5396cfb1bc366a472c37b48e9551500"},
    {file = "nbclient-0.5.3.tar.gz", hash = "sha256:db17271330c68c8c88d46d72349e24c147bb6f34ec82d8481a8f025c4d26589c"},
]
nbconvert = [
    {file = "nbconvert-6.0.7-py3-none-any.whl", hash = "sha256:39e9f977920b203baea0be67eea59f7b37a761caa542abe80f5897ce3cf6311d"},
    {file = "nbconvert-6.0.7.tar.gz", hash = "sha256:cbbc13a86dfbd4d1b5dee106539de0795b4db156c894c2c5dc382062bbc29002"},
]
nbformat = [
    {file = "nbformat-5.1.3-py3-none-any.whl", hash = "sha256:eb8447edd7127d043361bc17f2f5a807626bc8e878c7709a1c647abda28a9171"},
    {file = "nbformat-5.1.3.tar.gz", hash = "sha256:b516788ad70771c6250977c1374fcca6edebe6126fd2adb5a69aa5c2356fd1c8"},
]
nbsphinx = [
    {file = "nbsphinx-0.8.6-py3-none-any.whl", hash = "sha256:133149fd01cbf3c89a2f1a3ca0edfaaddaf55bafbf69b086017df602161b26c8"},
    {file = "nbsphinx-0.8.6.tar.gz", hash = "sha256:097dee333558f400e9abbb53ce7d4fa64a257cfa89dd20f7554dca7f0cd5e143"},
]
nest-asyncio = [
    {file = "nest_asyncio-1.5.1-py3-none-any.whl", hash = "sha256:76d6e972265063fe92a90b9cc4fb82616e07d586b346ed9d2c89a4187acea39c"},
    {file = "nest_asyncio-1.5.1.tar.gz", hash = "sha256:afc5a1c515210a23c461932765691ad39e8eba6551c055ac8d5546e69250d0aa"},
]
nodeenv = [
    {file = "nodeenv-1.6.0-py2.py3-none-any.whl", hash = "sha256:621e6b7076565ddcacd2db0294c0381e01fd28945ab36bcf00f41c5daf63bef7"},
    {file = "nodeenv-1.6.0.tar.gz", hash = "sha256:3ef13ff90291ba2a4a7a4ff9a979b63ffdd00a464dbe04acf0ea6471517a4c2b"},
]
numpy = [
    {file = "numpy-1.20.3-cp37-cp37m-macosx_10_9_x86_64.whl", hash = "sha256:70eb5808127284c4e5c9e836208e09d685a7978b6a216db85960b1a112eeace8"},
    {file = "numpy-1.20.3-cp37-cp37m-manylinux_2_12_i686.manylinux2010_i686.whl", hash = "sha256:6ca2b85a5997dabc38301a22ee43c82adcb53ff660b89ee88dded6b33687e1d8"},
    {file = "numpy-1.20.3-cp37-cp37m-manylinux_2_12_x86_64.manylinux2010_x86_64.whl", hash = "sha256:c5bf0e132acf7557fc9bb8ded8b53bbbbea8892f3c9a1738205878ca9434206a"},
    {file = "numpy-1.20.3-cp37-cp37m-manylinux_2_17_aarch64.manylinux2014_aarch64.whl", hash = "sha256:db250fd3e90117e0312b611574cd1b3f78bec046783195075cbd7ba9c3d73f16"},
    {file = "numpy-1.20.3-cp37-cp37m-manylinux_2_5_i686.manylinux1_i686.whl", hash = "sha256:637d827248f447e63585ca3f4a7d2dfaa882e094df6cfa177cc9cf9cd6cdf6d2"},
    {file = "numpy-1.20.3-cp37-cp37m-manylinux_2_5_x86_64.manylinux1_x86_64.whl", hash = "sha256:8b7bb4b9280da3b2856cb1fc425932f46fba609819ee1c62256f61799e6a51d2"},
    {file = "numpy-1.20.3-cp37-cp37m-win32.whl", hash = "sha256:67d44acb72c31a97a3d5d33d103ab06d8ac20770e1c5ad81bdb3f0c086a56cf6"},
    {file = "numpy-1.20.3-cp37-cp37m-win_amd64.whl", hash = "sha256:43909c8bb289c382170e0282158a38cf306a8ad2ff6dfadc447e90f9961bef43"},
    {file = "numpy-1.20.3-cp38-cp38-macosx_10_9_x86_64.whl", hash = "sha256:f1452578d0516283c87608a5a5548b0cdde15b99650efdfd85182102ef7a7c17"},
    {file = "numpy-1.20.3-cp38-cp38-manylinux_2_12_i686.manylinux2010_i686.whl", hash = "sha256:6e51534e78d14b4a009a062641f465cfaba4fdcb046c3ac0b1f61dd97c861b1b"},
    {file = "numpy-1.20.3-cp38-cp38-manylinux_2_12_x86_64.manylinux2010_x86_64.whl", hash = "sha256:e515c9a93aebe27166ec9593411c58494fa98e5fcc219e47260d9ab8a1cc7f9f"},
    {file = "numpy-1.20.3-cp38-cp38-manylinux_2_17_aarch64.manylinux2014_aarch64.whl", hash = "sha256:c1c09247ccea742525bdb5f4b5ceeacb34f95731647fe55774aa36557dbb5fa4"},
    {file = "numpy-1.20.3-cp38-cp38-manylinux_2_5_i686.manylinux1_i686.whl", hash = "sha256:66fbc6fed94a13b9801fb70b96ff30605ab0a123e775a5e7a26938b717c5d71a"},
    {file = "numpy-1.20.3-cp38-cp38-manylinux_2_5_x86_64.manylinux1_x86_64.whl", hash = "sha256:ea9cff01e75a956dbee133fa8e5b68f2f92175233de2f88de3a682dd94deda65"},
    {file = "numpy-1.20.3-cp38-cp38-win32.whl", hash = "sha256:f39a995e47cb8649673cfa0579fbdd1cdd33ea497d1728a6cb194d6252268e48"},
    {file = "numpy-1.20.3-cp38-cp38-win_amd64.whl", hash = "sha256:1676b0a292dd3c99e49305a16d7a9f42a4ab60ec522eac0d3dd20cdf362ac010"},
    {file = "numpy-1.20.3-cp39-cp39-macosx_10_9_x86_64.whl", hash = "sha256:830b044f4e64a76ba71448fce6e604c0fc47a0e54d8f6467be23749ac2cbd2fb"},
    {file = "numpy-1.20.3-cp39-cp39-manylinux_2_12_i686.manylinux2010_i686.whl", hash = "sha256:55b745fca0a5ab738647d0e4db099bd0a23279c32b31a783ad2ccea729e632df"},
    {file = "numpy-1.20.3-cp39-cp39-manylinux_2_12_x86_64.manylinux2010_x86_64.whl", hash = "sha256:5d050e1e4bc9ddb8656d7b4f414557720ddcca23a5b88dd7cff65e847864c400"},
    {file = "numpy-1.20.3-cp39-cp39-manylinux_2_17_aarch64.manylinux2014_aarch64.whl", hash = "sha256:a9c65473ebc342715cb2d7926ff1e202c26376c0dcaaee85a1fd4b8d8c1d3b2f"},
    {file = "numpy-1.20.3-cp39-cp39-win32.whl", hash = "sha256:16f221035e8bd19b9dc9a57159e38d2dd060b48e93e1d843c49cb370b0f415fd"},
    {file = "numpy-1.20.3-cp39-cp39-win_amd64.whl", hash = "sha256:6690080810f77485667bfbff4f69d717c3be25e5b11bb2073e76bb3f578d99b4"},
    {file = "numpy-1.20.3-pp37-pypy37_pp73-manylinux_2_12_x86_64.manylinux2010_x86_64.whl", hash = "sha256:4e465afc3b96dbc80cf4a5273e5e2b1e3451286361b4af70ce1adb2984d392f9"},
    {file = "numpy-1.20.3.zip", hash = "sha256:e55185e51b18d788e49fe8305fd73ef4470596b33fc2c1ceb304566b99c71a69"},
]
packaging = [
    {file = "packaging-20.9-py2.py3-none-any.whl", hash = "sha256:67714da7f7bc052e064859c05c595155bd1ee9f69f76557e21f051443c20947a"},
    {file = "packaging-20.9.tar.gz", hash = "sha256:5b327ac1320dc863dca72f4514ecc086f31186744b84a230374cc1fd776feae5"},
]
pandas = [
    {file = "pandas-1.2.4-cp37-cp37m-macosx_10_9_x86_64.whl", hash = "sha256:c601c6fdebc729df4438ec1f62275d6136a0dd14d332fc0e8ce3f7d2aadb4dd6"},
    {file = "pandas-1.2.4-cp37-cp37m-manylinux1_i686.whl", hash = "sha256:8d4c74177c26aadcfb4fd1de6c1c43c2bf822b3e0fc7a9b409eeaf84b3e92aaa"},
    {file = "pandas-1.2.4-cp37-cp37m-manylinux1_x86_64.whl", hash = "sha256:b730add5267f873b3383c18cac4df2527ac4f0f0eed1c6cf37fcb437e25cf558"},
    {file = "pandas-1.2.4-cp37-cp37m-win32.whl", hash = "sha256:2cb7e8f4f152f27dc93f30b5c7a98f6c748601ea65da359af734dd0cf3fa733f"},
    {file = "pandas-1.2.4-cp37-cp37m-win_amd64.whl", hash = "sha256:2111c25e69fa9365ba80bbf4f959400054b2771ac5d041ed19415a8b488dc70a"},
    {file = "pandas-1.2.4-cp38-cp38-macosx_10_9_x86_64.whl", hash = "sha256:167693a80abc8eb28051fbd184c1b7afd13ce2c727a5af47b048f1ea3afefff4"},
    {file = "pandas-1.2.4-cp38-cp38-manylinux1_i686.whl", hash = "sha256:612add929bf3ba9d27b436cc8853f5acc337242d6b584203f207e364bb46cb12"},
    {file = "pandas-1.2.4-cp38-cp38-manylinux1_x86_64.whl", hash = "sha256:971e2a414fce20cc5331fe791153513d076814d30a60cd7348466943e6e909e4"},
    {file = "pandas-1.2.4-cp38-cp38-win32.whl", hash = "sha256:68d7baa80c74aaacbed597265ca2308f017859123231542ff8a5266d489e1858"},
    {file = "pandas-1.2.4-cp38-cp38-win_amd64.whl", hash = "sha256:bd659c11a4578af740782288cac141a322057a2e36920016e0fc7b25c5a4b686"},
    {file = "pandas-1.2.4-cp39-cp39-macosx_10_9_x86_64.whl", hash = "sha256:9db70ffa8b280bb4de83f9739d514cd0735825e79eef3a61d312420b9f16b758"},
    {file = "pandas-1.2.4-cp39-cp39-manylinux1_i686.whl", hash = "sha256:298f0553fd3ba8e002c4070a723a59cdb28eda579f3e243bc2ee397773f5398b"},
    {file = "pandas-1.2.4-cp39-cp39-manylinux1_x86_64.whl", hash = "sha256:52d2472acbb8a56819a87aafdb8b5b6d2b3386e15c95bde56b281882529a7ded"},
    {file = "pandas-1.2.4-cp39-cp39-win32.whl", hash = "sha256:d0877407359811f7b853b548a614aacd7dea83b0c0c84620a9a643f180060950"},
    {file = "pandas-1.2.4-cp39-cp39-win_amd64.whl", hash = "sha256:2b063d41803b6a19703b845609c0b700913593de067b552a8b24dd8eeb8c9895"},
    {file = "pandas-1.2.4.tar.gz", hash = "sha256:649ecab692fade3cbfcf967ff936496b0cfba0af00a55dfaacd82bdda5cb2279"},
]
pandocfilters = [
    {file = "pandocfilters-1.4.3.tar.gz", hash = "sha256:bc63fbb50534b4b1f8ebe1860889289e8af94a23bff7445259592df25a3906eb"},
]
pathspec = [
    {file = "pathspec-0.8.1-py2.py3-none-any.whl", hash = "sha256:aa0cb481c4041bf52ffa7b0d8fa6cd3e88a2ca4879c533c9153882ee2556790d"},
    {file = "pathspec-0.8.1.tar.gz", hash = "sha256:86379d6b86d75816baba717e64b1a3a3469deb93bb76d613c9ce79edc5cb68fd"},
]
pbr = [
    {file = "pbr-5.6.0-py2.py3-none-any.whl", hash = "sha256:c68c661ac5cc81058ac94247278eeda6d2e6aecb3e227b0387c30d277e7ef8d4"},
    {file = "pbr-5.6.0.tar.gz", hash = "sha256:42df03e7797b796625b1029c0400279c7c34fd7df24a7d7818a1abb5b38710dd"},
]
pep8-naming = [
    {file = "pep8-naming-0.11.1.tar.gz", hash = "sha256:a1dd47dd243adfe8a83616e27cf03164960b507530f155db94e10b36a6cd6724"},
    {file = "pep8_naming-0.11.1-py2.py3-none-any.whl", hash = "sha256:f43bfe3eea7e0d73e8b5d07d6407ab47f2476ccaeff6937c84275cd30b016738"},
]
pluggy = [
    {file = "pluggy-0.13.1-py2.py3-none-any.whl", hash = "sha256:966c145cd83c96502c3c3868f50408687b38434af77734af1e9ca461a4081d2d"},
    {file = "pluggy-0.13.1.tar.gz", hash = "sha256:15b2acde666561e1298d71b523007ed7364de07029219b604cf808bfa1c765b0"},
]
pre-commit = [
    {file = "pre_commit-2.13.0-py2.py3-none-any.whl", hash = "sha256:b679d0fddd5b9d6d98783ae5f10fd0c4c59954f375b70a58cbe1ce9bcf9809a4"},
    {file = "pre_commit-2.13.0.tar.gz", hash = "sha256:764972c60693dc668ba8e86eb29654ec3144501310f7198742a767bec385a378"},
]
pre-commit-hooks = [
    {file = "pre_commit_hooks-4.0.1-py2.py3-none-any.whl", hash = "sha256:6efe92c7613c311abc7dd06817fc016f222d9289fe24b261e64412b0af96c662"},
    {file = "pre_commit_hooks-4.0.1.tar.gz", hash = "sha256:99f1b9fc00a82e6588990b6b92edcdf4bec9c3d65c6272b8867be389055ce05e"},
]
prompt-toolkit = [
    {file = "prompt_toolkit-3.0.19-py3-none-any.whl", hash = "sha256:7089d8d2938043508aa9420ec18ce0922885304cddae87fb96eebca942299f88"},
    {file = "prompt_toolkit-3.0.19.tar.gz", hash = "sha256:08360ee3a3148bdb5163621709ee322ec34fc4375099afa4bbf751e9b7b7fa4f"},
]
py = [
    {file = "py-1.10.0-py2.py3-none-any.whl", hash = "sha256:3b80836aa6d1feeaa108e046da6423ab8f6ceda6468545ae8d02d9d58d18818a"},
    {file = "py-1.10.0.tar.gz", hash = "sha256:21b81bda15b66ef5e1a777a21c4dcd9c20ad3efd0b3f817e7a809035269e1bd3"},
]
pybtex = [
    {file = "pybtex-0.24.0-py2.py3-none-any.whl", hash = "sha256:e1e0c8c69998452fea90e9179aa2a98ab103f3eed894405b7264e517cc2fcc0f"},
    {file = "pybtex-0.24.0.tar.gz", hash = "sha256:818eae35b61733e5c007c3fcd2cfb75ed1bc8b4173c1f70b56cc4c0802d34755"},
]
pybtex-docutils = [
    {file = "pybtex-docutils-1.0.0.tar.gz", hash = "sha256:cead6554b4af99c287dd29f38b1fa152c9542f56a51cb6cbc3997c95b2725b2e"},
    {file = "pybtex_docutils-1.0.0-py3-none-any.whl", hash = "sha256:8a2ca2d89b70be3a722d73aeb64d57065c79000f54719672dd9a9a86288d13f7"},
]
pycodestyle = [
    {file = "pycodestyle-2.7.0-py2.py3-none-any.whl", hash = "sha256:514f76d918fcc0b55c6680472f0a37970994e07bbb80725808c17089be302068"},
    {file = "pycodestyle-2.7.0.tar.gz", hash = "sha256:c389c1d06bf7904078ca03399a4816f974a1d590090fecea0c63ec26ebaf1cef"},
]
pycparser = [
    {file = "pycparser-2.20-py2.py3-none-any.whl", hash = "sha256:7582ad22678f0fcd81102833f60ef8d0e57288b6b5fb00323d101be910e35705"},
    {file = "pycparser-2.20.tar.gz", hash = "sha256:2d475327684562c3a96cc71adf7dc8c4f0565175cf86b6d7a404ff4c771f15f0"},
]
pydocstyle = [
    {file = "pydocstyle-6.1.1-py3-none-any.whl", hash = "sha256:6987826d6775056839940041beef5c08cc7e3d71d63149b48e36727f70144dc4"},
    {file = "pydocstyle-6.1.1.tar.gz", hash = "sha256:1d41b7c459ba0ee6c345f2eb9ae827cab14a7533a88c5c6f7e94923f72df92dc"},
]
pyenchant = [
    {file = "pyenchant-3.2.0-py3-none-any.whl", hash = "sha256:5f5fbf99283136ad0e56660343ec4f16713981e340984ce9487de756fce022c6"},
    {file = "pyenchant-3.2.0-py3-none-win32.whl", hash = "sha256:f649f36fa90cb950d10b1a70bca50be7799ec759aa478353f08dcef579c097ee"},
    {file = "pyenchant-3.2.0-py3-none-win_amd64.whl", hash = "sha256:f22cc6e342d4e6a027296c59ae8ad4d5b2f281da1ecbe0e839a9e5f5d243b33d"},
    {file = "pyenchant-3.2.0.tar.gz", hash = "sha256:6b97e9a9f132fa7c9029a6635d821ccad67d4980e68186d02c765b4256b6f152"},
]
pyflakes = [
    {file = "pyflakes-2.3.1-py2.py3-none-any.whl", hash = "sha256:7893783d01b8a89811dd72d7dfd4d84ff098e5eed95cfa8905b22bbffe52efc3"},
    {file = "pyflakes-2.3.1.tar.gz", hash = "sha256:f5bc8ecabc05bb9d291eb5203d6810b49040f6ff446a756326104746cc00c1db"},
]
pygments = [
    {file = "Pygments-2.9.0-py3-none-any.whl", hash = "sha256:d66e804411278594d764fc69ec36ec13d9ae9147193a1740cd34d272ca383b8e"},
    {file = "Pygments-2.9.0.tar.gz", hash = "sha256:a18f47b506a429f6f4b9df81bb02beab9ca21d0a5fee38ed15aef65f0545519f"},
]
pyparsing = [
    {file = "pyparsing-2.4.7-py2.py3-none-any.whl", hash = "sha256:ef9d7589ef3c200abe66653d3f1ab1033c3c419ae9b9bdb1240a85b024efc88b"},
    {file = "pyparsing-2.4.7.tar.gz", hash = "sha256:c203ec8783bf771a155b207279b9bccb8dea02d8f0c9e5f8ead507bc3246ecc1"},
]
<<<<<<< HEAD
pyrsistent = [
    {file = "pyrsistent-0.17.3.tar.gz", hash = "sha256:2e636185d9eb976a18a8a8e96efce62f2905fea90041958d8cc2a189756ebf3e"},
=======
pypi-latest = [
    {file = "pypi-latest-0.1.0.tar.gz", hash = "sha256:b8a31497bbefa04b476b79b47999aa4bade6a56421a20c6de20af91bfab46615"},
    {file = "pypi_latest-0.1.0-py3-none-any.whl", hash = "sha256:a04cd2127d43cc7393ccb092f11f52590ee7d9fa522f09133a196ac9bf898c15"},
>>>>>>> 7038b725
]
pytest = [
    {file = "pytest-6.2.4-py3-none-any.whl", hash = "sha256:91ef2131a9bd6be8f76f1f08eac5c5317221d6ad1e143ae03894b862e8976890"},
    {file = "pytest-6.2.4.tar.gz", hash = "sha256:50bcad0a0b9c5a72c8e4e7c9855a3ad496ca6a881a3641b4260605450772c54b"},
]
python-dateutil = [
    {file = "python-dateutil-2.8.1.tar.gz", hash = "sha256:73ebfe9dbf22e832286dafa60473e4cd239f8592f699aa5adaf10050e6e1823c"},
    {file = "python_dateutil-2.8.1-py2.py3-none-any.whl", hash = "sha256:75bb3f31ea686f1197762692a9ee6a7550b59fc6ca3a1f4b5d7e32fb98e2da2a"},
]
pytz = [
    {file = "pytz-2021.1-py2.py3-none-any.whl", hash = "sha256:eb10ce3e7736052ed3623d49975ce333bcd712c7bb19a58b9e2089d4057d0798"},
    {file = "pytz-2021.1.tar.gz", hash = "sha256:83a4a90894bf38e243cf052c8b58f381bfe9a7a483f6a9cab140bc7f702ac4da"},
]
pywin32 = [
    {file = "pywin32-301-cp35-cp35m-win32.whl", hash = "sha256:93367c96e3a76dfe5003d8291ae16454ca7d84bb24d721e0b74a07610b7be4a7"},
    {file = "pywin32-301-cp35-cp35m-win_amd64.whl", hash = "sha256:9635df6998a70282bd36e7ac2a5cef9ead1627b0a63b17c731312c7a0daebb72"},
    {file = "pywin32-301-cp36-cp36m-win32.whl", hash = "sha256:c866f04a182a8cb9b7855de065113bbd2e40524f570db73ef1ee99ff0a5cc2f0"},
    {file = "pywin32-301-cp36-cp36m-win_amd64.whl", hash = "sha256:dafa18e95bf2a92f298fe9c582b0e205aca45c55f989937c52c454ce65b93c78"},
    {file = "pywin32-301-cp37-cp37m-win32.whl", hash = "sha256:98f62a3f60aa64894a290fb7494bfa0bfa0a199e9e052e1ac293b2ad3cd2818b"},
    {file = "pywin32-301-cp37-cp37m-win_amd64.whl", hash = "sha256:fb3b4933e0382ba49305cc6cd3fb18525df7fd96aa434de19ce0878133bf8e4a"},
    {file = "pywin32-301-cp38-cp38-win32.whl", hash = "sha256:88981dd3cfb07432625b180f49bf4e179fb8cbb5704cd512e38dd63636af7a17"},
    {file = "pywin32-301-cp38-cp38-win_amd64.whl", hash = "sha256:8c9d33968aa7fcddf44e47750e18f3d034c3e443a707688a008a2e52bbef7e96"},
    {file = "pywin32-301-cp39-cp39-win32.whl", hash = "sha256:595d397df65f1b2e0beaca63a883ae6d8b6df1cdea85c16ae85f6d2e648133fe"},
    {file = "pywin32-301-cp39-cp39-win_amd64.whl", hash = "sha256:87604a4087434cd814ad8973bd47d6524bd1fa9e971ce428e76b62a5e0860fdf"},
]
pyyaml = [
    {file = "PyYAML-5.4.1-cp27-cp27m-macosx_10_9_x86_64.whl", hash = "sha256:3b2b1824fe7112845700f815ff6a489360226a5609b96ec2190a45e62a9fc922"},
    {file = "PyYAML-5.4.1-cp27-cp27m-win32.whl", hash = "sha256:129def1b7c1bf22faffd67b8f3724645203b79d8f4cc81f674654d9902cb4393"},
    {file = "PyYAML-5.4.1-cp27-cp27m-win_amd64.whl", hash = "sha256:4465124ef1b18d9ace298060f4eccc64b0850899ac4ac53294547536533800c8"},
    {file = "PyYAML-5.4.1-cp27-cp27mu-manylinux1_x86_64.whl", hash = "sha256:bb4191dfc9306777bc594117aee052446b3fa88737cd13b7188d0e7aa8162185"},
    {file = "PyYAML-5.4.1-cp36-cp36m-macosx_10_9_x86_64.whl", hash = "sha256:6c78645d400265a062508ae399b60b8c167bf003db364ecb26dcab2bda048253"},
    {file = "PyYAML-5.4.1-cp36-cp36m-manylinux1_x86_64.whl", hash = "sha256:4e0583d24c881e14342eaf4ec5fbc97f934b999a6828693a99157fde912540cc"},
    {file = "PyYAML-5.4.1-cp36-cp36m-manylinux2014_aarch64.whl", hash = "sha256:72a01f726a9c7851ca9bfad6fd09ca4e090a023c00945ea05ba1638c09dc3347"},
    {file = "PyYAML-5.4.1-cp36-cp36m-manylinux2014_s390x.whl", hash = "sha256:895f61ef02e8fed38159bb70f7e100e00f471eae2bc838cd0f4ebb21e28f8541"},
    {file = "PyYAML-5.4.1-cp36-cp36m-win32.whl", hash = "sha256:3bd0e463264cf257d1ffd2e40223b197271046d09dadf73a0fe82b9c1fc385a5"},
    {file = "PyYAML-5.4.1-cp36-cp36m-win_amd64.whl", hash = "sha256:e4fac90784481d221a8e4b1162afa7c47ed953be40d31ab4629ae917510051df"},
    {file = "PyYAML-5.4.1-cp37-cp37m-macosx_10_9_x86_64.whl", hash = "sha256:5accb17103e43963b80e6f837831f38d314a0495500067cb25afab2e8d7a4018"},
    {file = "PyYAML-5.4.1-cp37-cp37m-manylinux1_x86_64.whl", hash = "sha256:e1d4970ea66be07ae37a3c2e48b5ec63f7ba6804bdddfdbd3cfd954d25a82e63"},
    {file = "PyYAML-5.4.1-cp37-cp37m-manylinux2014_aarch64.whl", hash = "sha256:cb333c16912324fd5f769fff6bc5de372e9e7a202247b48870bc251ed40239aa"},
    {file = "PyYAML-5.4.1-cp37-cp37m-manylinux2014_s390x.whl", hash = "sha256:fe69978f3f768926cfa37b867e3843918e012cf83f680806599ddce33c2c68b0"},
    {file = "PyYAML-5.4.1-cp37-cp37m-win32.whl", hash = "sha256:dd5de0646207f053eb0d6c74ae45ba98c3395a571a2891858e87df7c9b9bd51b"},
    {file = "PyYAML-5.4.1-cp37-cp37m-win_amd64.whl", hash = "sha256:08682f6b72c722394747bddaf0aa62277e02557c0fd1c42cb853016a38f8dedf"},
    {file = "PyYAML-5.4.1-cp38-cp38-macosx_10_9_x86_64.whl", hash = "sha256:d2d9808ea7b4af864f35ea216be506ecec180628aced0704e34aca0b040ffe46"},
    {file = "PyYAML-5.4.1-cp38-cp38-manylinux1_x86_64.whl", hash = "sha256:8c1be557ee92a20f184922c7b6424e8ab6691788e6d86137c5d93c1a6ec1b8fb"},
    {file = "PyYAML-5.4.1-cp38-cp38-manylinux2014_aarch64.whl", hash = "sha256:fd7f6999a8070df521b6384004ef42833b9bd62cfee11a09bda1079b4b704247"},
    {file = "PyYAML-5.4.1-cp38-cp38-manylinux2014_s390x.whl", hash = "sha256:bfb51918d4ff3d77c1c856a9699f8492c612cde32fd3bcd344af9be34999bfdc"},
    {file = "PyYAML-5.4.1-cp38-cp38-win32.whl", hash = "sha256:fa5ae20527d8e831e8230cbffd9f8fe952815b2b7dae6ffec25318803a7528fc"},
    {file = "PyYAML-5.4.1-cp38-cp38-win_amd64.whl", hash = "sha256:0f5f5786c0e09baddcd8b4b45f20a7b5d61a7e7e99846e3c799b05c7c53fa696"},
    {file = "PyYAML-5.4.1-cp39-cp39-macosx_10_9_x86_64.whl", hash = "sha256:294db365efa064d00b8d1ef65d8ea2c3426ac366c0c4368d930bf1c5fb497f77"},
    {file = "PyYAML-5.4.1-cp39-cp39-manylinux1_x86_64.whl", hash = "sha256:74c1485f7707cf707a7aef42ef6322b8f97921bd89be2ab6317fd782c2d53183"},
    {file = "PyYAML-5.4.1-cp39-cp39-manylinux2014_aarch64.whl", hash = "sha256:d483ad4e639292c90170eb6f7783ad19490e7a8defb3e46f97dfe4bacae89122"},
    {file = "PyYAML-5.4.1-cp39-cp39-manylinux2014_s390x.whl", hash = "sha256:fdc842473cd33f45ff6bce46aea678a54e3d21f1b61a7750ce3c498eedfe25d6"},
    {file = "PyYAML-5.4.1-cp39-cp39-win32.whl", hash = "sha256:49d4cdd9065b9b6e206d0595fee27a96b5dd22618e7520c33204a4a3239d5b10"},
    {file = "PyYAML-5.4.1-cp39-cp39-win_amd64.whl", hash = "sha256:c20cfa2d49991c8b4147af39859b167664f2ad4561704ee74c1de03318e898db"},
    {file = "PyYAML-5.4.1.tar.gz", hash = "sha256:607774cbba28732bfa802b54baa7484215f530991055bb562efbed5b2f20a45e"},
]
pyzmq = [
    {file = "pyzmq-22.1.0-cp36-cp36m-macosx_10_9_x86_64.whl", hash = "sha256:4e9b9a2f6944acdaf57316436c1acdcb30b8df76726bcf570ad9342bc5001654"},
    {file = "pyzmq-22.1.0-cp36-cp36m-manylinux1_i686.whl", hash = "sha256:24fb5bb641f0b2aa25fc3832f4b6fc62430f14a7d328229fe994b2bcdc07c93a"},
    {file = "pyzmq-22.1.0-cp36-cp36m-manylinux1_x86_64.whl", hash = "sha256:c4674004ed64685a38bee222cd75afa769424ec603f9329f0dd4777138337f48"},
    {file = "pyzmq-22.1.0-cp36-cp36m-manylinux2014_aarch64.whl", hash = "sha256:461ed80d741692d9457ab820b1cc057ba9c37c394e67b647b639f623c8b321f6"},
    {file = "pyzmq-22.1.0-cp36-cp36m-win32.whl", hash = "sha256:de5806be66c9108e4dcdaced084e8ceae14100aa559e2d57b4f0cceb98c462de"},
    {file = "pyzmq-22.1.0-cp36-cp36m-win_amd64.whl", hash = "sha256:a1c77796f395804d6002ff56a6a8168c1f98579896897ad7e35665a9b4a9eec5"},
    {file = "pyzmq-22.1.0-cp37-cp37m-macosx_10_9_x86_64.whl", hash = "sha256:c6a81c9e6754465d09a87e3acd74d9bb1f0039b2d785c6899622f0afdb41d760"},
    {file = "pyzmq-22.1.0-cp37-cp37m-manylinux1_i686.whl", hash = "sha256:0f0f27eaab9ba7b92d73d71c51d1a04464a1da6097a252d007922103253d2313"},
    {file = "pyzmq-22.1.0-cp37-cp37m-manylinux1_x86_64.whl", hash = "sha256:4b8fb1b3174b56fd020e4b10232b1764e52cf7f3babcfb460c5253bdc48adad0"},
    {file = "pyzmq-22.1.0-cp37-cp37m-manylinux2014_aarch64.whl", hash = "sha256:c8fff75af4c7af92dce9f81fa2a83ed009c3e1f33ee8b5222db2ef80b94e242e"},
    {file = "pyzmq-22.1.0-cp37-cp37m-win32.whl", hash = "sha256:cb9f9fe1305ef69b65794655fd89b2209b11bff3e837de981820a8aa051ef914"},
    {file = "pyzmq-22.1.0-cp37-cp37m-win_amd64.whl", hash = "sha256:bf80b2cec42d96117248b99d3c86e263a00469c840a778e6cb52d916f4fdf82c"},
    {file = "pyzmq-22.1.0-cp38-cp38-macosx_10_9_x86_64.whl", hash = "sha256:0ea7f4237991b0f745a4432c63e888450840bf8cb6c48b93fb7d62864f455529"},
    {file = "pyzmq-22.1.0-cp38-cp38-manylinux2010_i686.whl", hash = "sha256:12ffcf33db6ba7c0e5aaf901e65517f5e2b719367b80bcbfad692f546a297c7a"},
    {file = "pyzmq-22.1.0-cp38-cp38-manylinux2010_x86_64.whl", hash = "sha256:d3ecfee2ee8d91ab2e08d2d8e89302c729b244e302bbc39c5b5dde42306ff003"},
    {file = "pyzmq-22.1.0-cp38-cp38-manylinux2014_aarch64.whl", hash = "sha256:68e2c4505992ab5b89f976f89a9135742b18d60068f761bef994a6805f1cae0c"},
    {file = "pyzmq-22.1.0-cp38-cp38-win32.whl", hash = "sha256:285514956c08c7830da9d94e01f5414661a987831bd9f95e4d89cc8aaae8da10"},
    {file = "pyzmq-22.1.0-cp38-cp38-win_amd64.whl", hash = "sha256:d5e5be93e1714a59a535bbbc086b9e4fd2448c7547c5288548f6fd86353cad9e"},
    {file = "pyzmq-22.1.0-cp39-cp39-macosx_10_15_universal2.whl", hash = "sha256:b2f707b52e09098a7770503e39294ca6e22ae5138ffa1dd36248b6436d23d78e"},
    {file = "pyzmq-22.1.0-cp39-cp39-macosx_10_9_x86_64.whl", hash = "sha256:18dd2ca4540c476558099891c129e6f94109971d110b549db2a9775c817cedbd"},
    {file = "pyzmq-22.1.0-cp39-cp39-manylinux2010_i686.whl", hash = "sha256:c6d0c32532a0519997e1ded767e184ebb8543bdb351f8eff8570bd461e874efc"},
    {file = "pyzmq-22.1.0-cp39-cp39-manylinux2010_x86_64.whl", hash = "sha256:9ee48413a2d3cd867fd836737b4c89c24cea1150a37f4856d82d20293fa7519f"},
    {file = "pyzmq-22.1.0-cp39-cp39-manylinux2014_aarch64.whl", hash = "sha256:4c4fe69c7dc0d13d4ae180ad650bb900854367f3349d3c16f0569f6c6447f698"},
    {file = "pyzmq-22.1.0-cp39-cp39-win32.whl", hash = "sha256:fc712a90401bcbf3fa25747f189d6dcfccbecc32712701cad25c6355589dac57"},
    {file = "pyzmq-22.1.0-cp39-cp39-win_amd64.whl", hash = "sha256:68be16107f41563b9f67d93dff1c9f5587e0f76aa8fd91dc04c83d813bcdab1f"},
    {file = "pyzmq-22.1.0-pp36-pypy36_pp73-macosx_10_9_x86_64.whl", hash = "sha256:734ea6565c71fc2d03d5b8c7d0d7519c96bb5567e0396da1b563c24a4ac66f0c"},
    {file = "pyzmq-22.1.0-pp36-pypy36_pp73-manylinux2010_x86_64.whl", hash = "sha256:1389b615917d4196962a9b469e947ba862a8ec6f5094a47da5e7a8d404bc07a4"},
    {file = "pyzmq-22.1.0-pp36-pypy36_pp73-win32.whl", hash = "sha256:41049cff5265e9cd75606aa2c90a76b9c80b98d8fe70ee08cf4af3cedb113358"},
    {file = "pyzmq-22.1.0-pp37-pypy37_pp73-macosx_10_9_x86_64.whl", hash = "sha256:f49755684a963731479ff3035d45a8185545b4c9f662d368bd349c419839886d"},
    {file = "pyzmq-22.1.0-pp37-pypy37_pp73-manylinux2010_x86_64.whl", hash = "sha256:6355f81947e1fe6e7bb9e123aeb3067264391d3ebe8402709f824ef8673fa6f3"},
    {file = "pyzmq-22.1.0-pp37-pypy37_pp73-win32.whl", hash = "sha256:089b974ec04d663b8685ac90e86bfe0e4da9d911ff3cf52cb765ff22408b102d"},
    {file = "pyzmq-22.1.0.tar.gz", hash = "sha256:7040d6dd85ea65703904d023d7f57fab793d7ffee9ba9e14f3b897f34ff2415d"},
]
questionary = [
    {file = "questionary-1.9.0-py3-none-any.whl", hash = "sha256:fa50c06af4e3826d986efbc90be16e42ff367a634e6a169e42a3f9fccd90648b"},
    {file = "questionary-1.9.0.tar.gz", hash = "sha256:a050fdbb81406cddca679a6f492c6272da90cb09988963817828f697cf091c55"},
]
regex = [
    {file = "regex-2021.4.4-cp36-cp36m-macosx_10_9_x86_64.whl", hash = "sha256:619d71c59a78b84d7f18891fe914446d07edd48dc8328c8e149cbe0929b4e000"},
    {file = "regex-2021.4.4-cp36-cp36m-manylinux1_i686.whl", hash = "sha256:47bf5bf60cf04d72bf6055ae5927a0bd9016096bf3d742fa50d9bf9f45aa0711"},
    {file = "regex-2021.4.4-cp36-cp36m-manylinux1_x86_64.whl", hash = "sha256:281d2fd05555079448537fe108d79eb031b403dac622621c78944c235f3fcf11"},
    {file = "regex-2021.4.4-cp36-cp36m-manylinux2010_i686.whl", hash = "sha256:bd28bc2e3a772acbb07787c6308e00d9626ff89e3bfcdebe87fa5afbfdedf968"},
    {file = "regex-2021.4.4-cp36-cp36m-manylinux2010_x86_64.whl", hash = "sha256:7c2a1af393fcc09e898beba5dd59196edaa3116191cc7257f9224beaed3e1aa0"},
    {file = "regex-2021.4.4-cp36-cp36m-manylinux2014_aarch64.whl", hash = "sha256:c38c71df845e2aabb7fb0b920d11a1b5ac8526005e533a8920aea97efb8ec6a4"},
    {file = "regex-2021.4.4-cp36-cp36m-manylinux2014_i686.whl", hash = "sha256:96fcd1888ab4d03adfc9303a7b3c0bd78c5412b2bfbe76db5b56d9eae004907a"},
    {file = "regex-2021.4.4-cp36-cp36m-manylinux2014_x86_64.whl", hash = "sha256:ade17eb5d643b7fead300a1641e9f45401c98eee23763e9ed66a43f92f20b4a7"},
    {file = "regex-2021.4.4-cp36-cp36m-win32.whl", hash = "sha256:e8e5b509d5c2ff12f8418006d5a90e9436766133b564db0abaec92fd27fcee29"},
    {file = "regex-2021.4.4-cp36-cp36m-win_amd64.whl", hash = "sha256:11d773d75fa650cd36f68d7ca936e3c7afaae41b863b8c387a22aaa78d3c5c79"},
    {file = "regex-2021.4.4-cp37-cp37m-macosx_10_9_x86_64.whl", hash = "sha256:d3029c340cfbb3ac0a71798100ccc13b97dddf373a4ae56b6a72cf70dfd53bc8"},
    {file = "regex-2021.4.4-cp37-cp37m-manylinux1_i686.whl", hash = "sha256:18c071c3eb09c30a264879f0d310d37fe5d3a3111662438889ae2eb6fc570c31"},
    {file = "regex-2021.4.4-cp37-cp37m-manylinux1_x86_64.whl", hash = "sha256:4c557a7b470908b1712fe27fb1ef20772b78079808c87d20a90d051660b1d69a"},
    {file = "regex-2021.4.4-cp37-cp37m-manylinux2010_i686.whl", hash = "sha256:01afaf2ec48e196ba91b37451aa353cb7eda77efe518e481707e0515025f0cd5"},
    {file = "regex-2021.4.4-cp37-cp37m-manylinux2010_x86_64.whl", hash = "sha256:3a9cd17e6e5c7eb328517969e0cb0c3d31fd329298dd0c04af99ebf42e904f82"},
    {file = "regex-2021.4.4-cp37-cp37m-manylinux2014_aarch64.whl", hash = "sha256:90f11ff637fe8798933fb29f5ae1148c978cccb0452005bf4c69e13db951e765"},
    {file = "regex-2021.4.4-cp37-cp37m-manylinux2014_i686.whl", hash = "sha256:919859aa909429fb5aa9cf8807f6045592c85ef56fdd30a9a3747e513db2536e"},
    {file = "regex-2021.4.4-cp37-cp37m-manylinux2014_x86_64.whl", hash = "sha256:339456e7d8c06dd36a22e451d58ef72cef293112b559010db3d054d5560ef439"},
    {file = "regex-2021.4.4-cp37-cp37m-win32.whl", hash = "sha256:67bdb9702427ceddc6ef3dc382455e90f785af4c13d495f9626861763ee13f9d"},
    {file = "regex-2021.4.4-cp37-cp37m-win_amd64.whl", hash = "sha256:32e65442138b7b76dd8173ffa2cf67356b7bc1768851dded39a7a13bf9223da3"},
    {file = "regex-2021.4.4-cp38-cp38-macosx_10_9_x86_64.whl", hash = "sha256:1e1c20e29358165242928c2de1482fb2cf4ea54a6a6dea2bd7a0e0d8ee321500"},
    {file = "regex-2021.4.4-cp38-cp38-manylinux1_i686.whl", hash = "sha256:314d66636c494ed9c148a42731b3834496cc9a2c4251b1661e40936814542b14"},
    {file = "regex-2021.4.4-cp38-cp38-manylinux1_x86_64.whl", hash = "sha256:6d1b01031dedf2503631d0903cb563743f397ccaf6607a5e3b19a3d76fc10480"},
    {file = "regex-2021.4.4-cp38-cp38-manylinux2010_i686.whl", hash = "sha256:741a9647fcf2e45f3a1cf0e24f5e17febf3efe8d4ba1281dcc3aa0459ef424dc"},
    {file = "regex-2021.4.4-cp38-cp38-manylinux2010_x86_64.whl", hash = "sha256:4c46e22a0933dd783467cf32b3516299fb98cfebd895817d685130cc50cd1093"},
    {file = "regex-2021.4.4-cp38-cp38-manylinux2014_aarch64.whl", hash = "sha256:e512d8ef5ad7b898cdb2d8ee1cb09a8339e4f8be706d27eaa180c2f177248a10"},
    {file = "regex-2021.4.4-cp38-cp38-manylinux2014_i686.whl", hash = "sha256:980d7be47c84979d9136328d882f67ec5e50008681d94ecc8afa8a65ed1f4a6f"},
    {file = "regex-2021.4.4-cp38-cp38-manylinux2014_x86_64.whl", hash = "sha256:ce15b6d103daff8e9fee13cf7f0add05245a05d866e73926c358e871221eae87"},
    {file = "regex-2021.4.4-cp38-cp38-win32.whl", hash = "sha256:a91aa8619b23b79bcbeb37abe286f2f408d2f2d6f29a17237afda55bb54e7aac"},
    {file = "regex-2021.4.4-cp38-cp38-win_amd64.whl", hash = "sha256:c0502c0fadef0d23b128605d69b58edb2c681c25d44574fc673b0e52dce71ee2"},
    {file = "regex-2021.4.4-cp39-cp39-macosx_10_9_x86_64.whl", hash = "sha256:598585c9f0af8374c28edd609eb291b5726d7cbce16be6a8b95aa074d252ee17"},
    {file = "regex-2021.4.4-cp39-cp39-manylinux1_i686.whl", hash = "sha256:ee54ff27bf0afaf4c3b3a62bcd016c12c3fdb4ec4f413391a90bd38bc3624605"},
    {file = "regex-2021.4.4-cp39-cp39-manylinux1_x86_64.whl", hash = "sha256:7d9884d86dd4dd489e981d94a65cd30d6f07203d90e98f6f657f05170f6324c9"},
    {file = "regex-2021.4.4-cp39-cp39-manylinux2010_i686.whl", hash = "sha256:bf5824bfac591ddb2c1f0a5f4ab72da28994548c708d2191e3b87dd207eb3ad7"},
    {file = "regex-2021.4.4-cp39-cp39-manylinux2010_x86_64.whl", hash = "sha256:563085e55b0d4fb8f746f6a335893bda5c2cef43b2f0258fe1020ab1dd874df8"},
    {file = "regex-2021.4.4-cp39-cp39-manylinux2014_aarch64.whl", hash = "sha256:b9c3db21af35e3b3c05764461b262d6f05bbca08a71a7849fd79d47ba7bc33ed"},
    {file = "regex-2021.4.4-cp39-cp39-manylinux2014_i686.whl", hash = "sha256:3916d08be28a1149fb97f7728fca1f7c15d309a9f9682d89d79db75d5e52091c"},
    {file = "regex-2021.4.4-cp39-cp39-manylinux2014_x86_64.whl", hash = "sha256:fd45ff9293d9274c5008a2054ecef86a9bfe819a67c7be1afb65e69b405b3042"},
    {file = "regex-2021.4.4-cp39-cp39-win32.whl", hash = "sha256:fa4537fb4a98fe8fde99626e4681cc644bdcf2a795038533f9f711513a862ae6"},
    {file = "regex-2021.4.4-cp39-cp39-win_amd64.whl", hash = "sha256:97f29f57d5b84e73fbaf99ab3e26134e6687348e95ef6b48cfd2c06807005a07"},
    {file = "regex-2021.4.4.tar.gz", hash = "sha256:52ba3d3f9b942c49d7e4bc105bb28551c44065f139a65062ab7912bef10c9afb"},
]
reorder-python-imports = [
    {file = "reorder_python_imports-2.5.0-py2.py3-none-any.whl", hash = "sha256:ea237fabc1812c33bd9549b55e7ab15f096cd46fea336b7b0a7b7a297cabcc06"},
    {file = "reorder_python_imports-2.5.0.tar.gz", hash = "sha256:7b8bd21cacc78be5674cc7f9a3fbeb63404f810ec3cbdd6b10f87e2dbb62f7cf"},
]
requests = [
    {file = "requests-2.25.1-py2.py3-none-any.whl", hash = "sha256:c210084e36a42ae6b9219e00e48287def368a26d03a048ddad7bfee44f75871e"},
    {file = "requests-2.25.1.tar.gz", hash = "sha256:27973dd4a904a4f13b263a19c866c13b92a39ed1c964655f025f3f8d3d75b804"},
]
restructuredtext-lint = [
    {file = "restructuredtext_lint-1.3.2.tar.gz", hash = "sha256:d3b10a1fe2ecac537e51ae6d151b223b78de9fafdd50e5eb6b08c243df173c80"},
]
rich = [
    {file = "rich-10.4.0-py3-none-any.whl", hash = "sha256:9fb2404c4e870d4de3837c11d0cd1f26c44725865535caba1379c2343a49f6a1"},
    {file = "rich-10.4.0.tar.gz", hash = "sha256:6e8a3e2c61e6cf6193bfcffbb89865a0973af7779d3ead913fdbbbc33f457c2c"},
]
"ruamel.yaml" = [
    {file = "ruamel.yaml-0.17.9-py3-none-any.whl", hash = "sha256:8873a6f5516e0d848c92418b0b006519c0566b6cd0dcee7deb9bf399e2bd204f"},
    {file = "ruamel.yaml-0.17.9.tar.gz", hash = "sha256:374373b4743aee9f6d9f40bea600fe020a7ac7ae36b838b4a6a93f72b584a14c"},
]
"ruamel.yaml.clib" = [
    {file = "ruamel.yaml.clib-0.2.2-cp27-cp27m-macosx_10_9_x86_64.whl", hash = "sha256:28116f204103cb3a108dfd37668f20abe6e3cafd0d3fd40dba126c732457b3cc"},
    {file = "ruamel.yaml.clib-0.2.2-cp27-cp27m-manylinux1_x86_64.whl", hash = "sha256:daf21aa33ee9b351f66deed30a3d450ab55c14242cfdfcd377798e2c0d25c9f1"},
    {file = "ruamel.yaml.clib-0.2.2-cp27-cp27m-win32.whl", hash = "sha256:30dca9bbcbb1cc858717438218d11eafb78666759e5094dd767468c0d577a7e7"},
    {file = "ruamel.yaml.clib-0.2.2-cp27-cp27m-win_amd64.whl", hash = "sha256:f6061a31880c1ed6b6ce341215336e2f3d0c1deccd84957b6fa8ca474b41e89f"},
    {file = "ruamel.yaml.clib-0.2.2-cp27-cp27mu-manylinux1_x86_64.whl", hash = "sha256:73b3d43e04cc4b228fa6fa5d796409ece6fcb53a6c270eb2048109cbcbc3b9c2"},
    {file = "ruamel.yaml.clib-0.2.2-cp35-cp35m-macosx_10_6_intel.whl", hash = "sha256:53b9dd1abd70e257a6e32f934ebc482dac5edb8c93e23deb663eac724c30b026"},
    {file = "ruamel.yaml.clib-0.2.2-cp35-cp35m-manylinux1_x86_64.whl", hash = "sha256:839dd72545ef7ba78fd2aa1a5dd07b33696adf3e68fae7f31327161c1093001b"},
    {file = "ruamel.yaml.clib-0.2.2-cp35-cp35m-manylinux2014_aarch64.whl", hash = "sha256:1236df55e0f73cd138c0eca074ee086136c3f16a97c2ac719032c050f7e0622f"},
    {file = "ruamel.yaml.clib-0.2.2-cp35-cp35m-win32.whl", hash = "sha256:b1e981fe1aff1fd11627f531524826a4dcc1f26c726235a52fcb62ded27d150f"},
    {file = "ruamel.yaml.clib-0.2.2-cp35-cp35m-win_amd64.whl", hash = "sha256:4e52c96ca66de04be42ea2278012a2342d89f5e82b4512fb6fb7134e377e2e62"},
    {file = "ruamel.yaml.clib-0.2.2-cp36-cp36m-macosx_10_9_x86_64.whl", hash = "sha256:a873e4d4954f865dcb60bdc4914af7eaae48fb56b60ed6daa1d6251c72f5337c"},
    {file = "ruamel.yaml.clib-0.2.2-cp36-cp36m-manylinux1_x86_64.whl", hash = "sha256:ab845f1f51f7eb750a78937be9f79baea4a42c7960f5a94dde34e69f3cce1988"},
    {file = "ruamel.yaml.clib-0.2.2-cp36-cp36m-manylinux2014_aarch64.whl", hash = "sha256:2fd336a5c6415c82e2deb40d08c222087febe0aebe520f4d21910629018ab0f3"},
    {file = "ruamel.yaml.clib-0.2.2-cp36-cp36m-win32.whl", hash = "sha256:e9f7d1d8c26a6a12c23421061f9022bb62704e38211fe375c645485f38df34a2"},
    {file = "ruamel.yaml.clib-0.2.2-cp36-cp36m-win_amd64.whl", hash = "sha256:2602e91bd5c1b874d6f93d3086f9830f3e907c543c7672cf293a97c3fabdcd91"},
    {file = "ruamel.yaml.clib-0.2.2-cp37-cp37m-macosx_10_9_x86_64.whl", hash = "sha256:44c7b0498c39f27795224438f1a6be6c5352f82cb887bc33d962c3a3acc00df6"},
    {file = "ruamel.yaml.clib-0.2.2-cp37-cp37m-manylinux1_x86_64.whl", hash = "sha256:8e8fd0a22c9d92af3a34f91e8a2594eeb35cba90ab643c5e0e643567dc8be43e"},
    {file = "ruamel.yaml.clib-0.2.2-cp37-cp37m-manylinux2014_aarch64.whl", hash = "sha256:75f0ee6839532e52a3a53f80ce64925ed4aed697dd3fa890c4c918f3304bd4f4"},
    {file = "ruamel.yaml.clib-0.2.2-cp37-cp37m-win32.whl", hash = "sha256:464e66a04e740d754170be5e740657a3b3b6d2bcc567f0c3437879a6e6087ff6"},
    {file = "ruamel.yaml.clib-0.2.2-cp37-cp37m-win_amd64.whl", hash = "sha256:52ae5739e4b5d6317b52f5b040b1b6639e8af68a5b8fd606a8b08658fbd0cab5"},
    {file = "ruamel.yaml.clib-0.2.2-cp38-cp38-macosx_10_9_x86_64.whl", hash = "sha256:4df5019e7783d14b79217ad9c56edf1ba7485d614ad5a385d1b3c768635c81c0"},
    {file = "ruamel.yaml.clib-0.2.2-cp38-cp38-manylinux1_x86_64.whl", hash = "sha256:5254af7d8bdf4d5484c089f929cb7f5bafa59b4f01d4f48adda4be41e6d29f99"},
    {file = "ruamel.yaml.clib-0.2.2-cp38-cp38-manylinux2014_aarch64.whl", hash = "sha256:8be05be57dc5c7b4a0b24edcaa2f7275866d9c907725226cdde46da09367d923"},
    {file = "ruamel.yaml.clib-0.2.2-cp38-cp38-win32.whl", hash = "sha256:74161d827407f4db9072011adcfb825b5258a5ccb3d2cd518dd6c9edea9e30f1"},
    {file = "ruamel.yaml.clib-0.2.2-cp38-cp38-win_amd64.whl", hash = "sha256:058a1cc3df2a8aecc12f983a48bda99315cebf55a3b3a5463e37bb599b05727b"},
    {file = "ruamel.yaml.clib-0.2.2-cp39-cp39-macosx_10_9_x86_64.whl", hash = "sha256:c6ac7e45367b1317e56f1461719c853fd6825226f45b835df7436bb04031fd8a"},
    {file = "ruamel.yaml.clib-0.2.2-cp39-cp39-manylinux1_x86_64.whl", hash = "sha256:b4b0d31f2052b3f9f9b5327024dc629a253a83d8649d4734ca7f35b60ec3e9e5"},
    {file = "ruamel.yaml.clib-0.2.2-cp39-cp39-manylinux2014_aarch64.whl", hash = "sha256:1f8c0a4577c0e6c99d208de5c4d3fd8aceed9574bb154d7a2b21c16bb924154c"},
    {file = "ruamel.yaml.clib-0.2.2-cp39-cp39-win32.whl", hash = "sha256:46d6d20815064e8bb023ea8628cfb7402c0f0e83de2c2227a88097e239a7dffd"},
    {file = "ruamel.yaml.clib-0.2.2-cp39-cp39-win_amd64.whl", hash = "sha256:6c0a5dc52fc74eb87c67374a4e554d4761fd42a4d01390b7e868b30d21f4b8bb"},
    {file = "ruamel.yaml.clib-0.2.2.tar.gz", hash = "sha256:2d24bd98af676f4990c4d715bcdc2a60b19c56a3fb3a763164d2d8ca0e806ba7"},
]
safety = [
    {file = "safety-1.10.3-py2.py3-none-any.whl", hash = "sha256:5f802ad5df5614f9622d8d71fedec2757099705c2356f862847c58c6dfe13e84"},
    {file = "safety-1.10.3.tar.gz", hash = "sha256:30e394d02a20ac49b7f65292d19d38fa927a8f9582cdfd3ad1adbbc66c641ad5"},
]
scipy = [
    {file = "scipy-1.7.0-cp37-cp37m-macosx_10_9_x86_64.whl", hash = "sha256:821e75f5c16cd7b0ab0ffe7eb9917e5af7b48c25306b4777287de8d792a5f7f3"},
    {file = "scipy-1.7.0-cp37-cp37m-manylinux_2_17_aarch64.manylinux2014_aarch64.whl", hash = "sha256:3e7df79b42c3015058a5554bfeab6fd4c9906c46560c9ddebb5c652840f3e182"},
    {file = "scipy-1.7.0-cp37-cp37m-manylinux_2_5_i686.manylinux1_i686.whl", hash = "sha256:0572256c10ddd058e3d315c555538671ddb2737f27eb56189bfbc3483391403f"},
    {file = "scipy-1.7.0-cp37-cp37m-manylinux_2_5_x86_64.manylinux1_x86_64.whl", hash = "sha256:b77ee5e3a9507622e7f98b16122242a3903397f98d1fe3bc269d904a9025e2bc"},
    {file = "scipy-1.7.0-cp37-cp37m-win32.whl", hash = "sha256:53116abd5060a5b4a58489cf689bee259b779e6b7ecd4ce366e7147aa7c9626e"},
    {file = "scipy-1.7.0-cp37-cp37m-win_amd64.whl", hash = "sha256:e7b733d4d98e604109715e11f2ab9340eb45d53f803634ed730039070fc3bc11"},
    {file = "scipy-1.7.0-cp38-cp38-macosx_10_9_x86_64.whl", hash = "sha256:4ef3d4df8af40cb6f4d4eaf7b02780109ebabeec334cda26a7899ec9d8de9176"},
    {file = "scipy-1.7.0-cp38-cp38-manylinux_2_17_aarch64.manylinux2014_aarch64.whl", hash = "sha256:bd4399d4388ca0239a4825e312b3e61b60f743dd6daf49e5870837716502a92a"},
    {file = "scipy-1.7.0-cp38-cp38-manylinux_2_5_i686.manylinux1_i686.whl", hash = "sha256:80df8af7039bce92fb4cd1ceb056258631b11b3c627384e2d29bb48d44c0cae7"},
    {file = "scipy-1.7.0-cp38-cp38-manylinux_2_5_x86_64.manylinux1_x86_64.whl", hash = "sha256:6130e22bf6ee506f7cddde7e0515296d97eb6c6c94f7ef5103c2b77aec5833a7"},
    {file = "scipy-1.7.0-cp38-cp38-win32.whl", hash = "sha256:97ca4552ace1c313707058e774609af59644321e278c3a539322fab2fb09b943"},
    {file = "scipy-1.7.0-cp38-cp38-win_amd64.whl", hash = "sha256:c5d012cb82cc1dcfa72609abaabb4a4ed8113e3e8ac43464508a418c146be57d"},
    {file = "scipy-1.7.0-cp39-cp39-macosx_10_9_x86_64.whl", hash = "sha256:5eb8f054eebb351af7490bbb57465ba9662c4e16e1786655c6c7ed530eb9a74e"},
    {file = "scipy-1.7.0-cp39-cp39-manylinux_2_17_aarch64.manylinux2014_aarch64.whl", hash = "sha256:7f4b89c223bd09460b52b669e2e642cab73c28855b540e6ed029692546a86f8d"},
    {file = "scipy-1.7.0-cp39-cp39-manylinux_2_5_i686.manylinux1_i686.whl", hash = "sha256:2e685fdbfa5b989af4338b29c408b9157ea6addec15d661104c437980c292be5"},
    {file = "scipy-1.7.0-cp39-cp39-manylinux_2_5_x86_64.manylinux1_x86_64.whl", hash = "sha256:3595c8b64970c9e5a3f137fa1a9eb64da417e78fb7991d0b098b18a00b776d88"},
    {file = "scipy-1.7.0-cp39-cp39-win32.whl", hash = "sha256:5a983d3cebc27294897951a494cebd78af2eae37facf75d9e4ad4f1f62229860"},
    {file = "scipy-1.7.0-cp39-cp39-win_amd64.whl", hash = "sha256:aef6e922aea6f2e6bbb539b413c85210a9ee32757535b84204ebd22723e69704"},
    {file = "scipy-1.7.0.tar.gz", hash = "sha256:998c5e6ea649489302de2c0bc026ed34284f531df89d2bdc8df3a0d44d165739"},
]
six = [
    {file = "six-1.16.0-py2.py3-none-any.whl", hash = "sha256:8abb2f1d86890a2dfb989f9a77cfcfd3e47c2a354b01111771326f8aa26e0254"},
    {file = "six-1.16.0.tar.gz", hash = "sha256:1e61c37477a1626458e36f7b1d82aa5c9b094fa4802892072e49de9c60c4c926"},
]
smmap = [
    {file = "smmap-4.0.0-py2.py3-none-any.whl", hash = "sha256:a9a7479e4c572e2e775c404dcd3080c8dc49f39918c2cf74913d30c4c478e3c2"},
    {file = "smmap-4.0.0.tar.gz", hash = "sha256:7e65386bd122d45405ddf795637b7f7d2b532e7e401d46bbe3fb49b9986d5182"},
]
snowballstemmer = [
    {file = "snowballstemmer-2.1.0-py2.py3-none-any.whl", hash = "sha256:b51b447bea85f9968c13b650126a888aabd4cb4463fca868ec596826325dedc2"},
    {file = "snowballstemmer-2.1.0.tar.gz", hash = "sha256:e997baa4f2e9139951b6f4c631bad912dfd3c792467e2f03d7239464af90e914"},
]
sphinx = [
    {file = "Sphinx-4.0.2-py3-none-any.whl", hash = "sha256:d1cb10bee9c4231f1700ec2e24a91be3f3a3aba066ea4ca9f3bbe47e59d5a1d4"},
    {file = "Sphinx-4.0.2.tar.gz", hash = "sha256:b5c2ae4120bf00c799ba9b3699bc895816d272d120080fbc967292f29b52b48c"},
]
sphinx-autobuild = [
    {file = "sphinx-autobuild-2021.3.14.tar.gz", hash = "sha256:de1ca3b66e271d2b5b5140c35034c89e47f263f2cd5db302c9217065f7443f05"},
    {file = "sphinx_autobuild-2021.3.14-py3-none-any.whl", hash = "sha256:8fe8cbfdb75db04475232f05187c776f46f6e9e04cacf1e49ce81bdac649ccac"},
]
sphinx-autodoc-typehints = [
    {file = "sphinx-autodoc-typehints-1.12.0.tar.gz", hash = "sha256:193617d9dbe0847281b1399d369e74e34cd959c82e02c7efde077fca908a9f52"},
    {file = "sphinx_autodoc_typehints-1.12.0-py3-none-any.whl", hash = "sha256:5e81776ec422dd168d688ab60f034fccfafbcd94329e9537712c93003bddc04a"},
]
sphinx-click = [
    {file = "sphinx-click-3.0.1.tar.gz", hash = "sha256:9b24c46f3b8f25fc639f47c97ac0361d9f80d48c2ed6b3917de2865bbdbe1785"},
    {file = "sphinx_click-3.0.1-py3-none-any.whl", hash = "sha256:e9ee2237e5a6b6620e9996b8214934afdf8f7f9f9fc082482c77be0e4379038e"},
]
sphinx-gallery = [
    {file = "sphinx-gallery-0.9.0.tar.gz", hash = "sha256:14a2ecbfc172a5623f11d1cb9a5a9e21d5e2e65b76bb6f2174ca8a544f86fe93"},
]
sphinx-last-updated-by-git = [
    {file = "sphinx-last-updated-by-git-0.3.0.tar.gz", hash = "sha256:425dbac8eb0cb78f6b14ab9b42345800547a8863d6c7b00c970e9509e2174336"},
    {file = "sphinx_last_updated_by_git-0.3.0-py3-none-any.whl", hash = "sha256:b5c188e1f6e04452333f7b68f6902ee698ad68b23f357ee023c2d028d4a5e001"},
]
sphinx-rtd-dark-mode = [
    {file = "sphinx_rtd_dark_mode-1.2.2-py3-none-any.whl", hash = "sha256:82c5075146b144c32c05c6d3e5c609b90f86dd419ee02080eefe1820ce17a422"},
    {file = "sphinx_rtd_dark_mode-1.2.2.tar.gz", hash = "sha256:6cd34d382218047436947632dba284681fd4e2ed932b49054bcd3b8feb571211"},
]
sphinx-rtd-theme = [
    {file = "sphinx_rtd_theme-0.5.2-py2.py3-none-any.whl", hash = "sha256:4a05bdbe8b1446d77a01e20a23ebc6777c74f43237035e76be89699308987d6f"},
    {file = "sphinx_rtd_theme-0.5.2.tar.gz", hash = "sha256:32bd3b5d13dc8186d7a42fc816a23d32e83a4827d7d9882948e7b837c232da5a"},
]
sphinxcontrib-applehelp = [
    {file = "sphinxcontrib-applehelp-1.0.2.tar.gz", hash = "sha256:a072735ec80e7675e3f432fcae8610ecf509c5f1869d17e2eecff44389cdbc58"},
    {file = "sphinxcontrib_applehelp-1.0.2-py2.py3-none-any.whl", hash = "sha256:806111e5e962be97c29ec4c1e7fe277bfd19e9652fb1a4392105b43e01af885a"},
]
sphinxcontrib-bibtex = [
    {file = "sphinxcontrib-bibtex-2.3.0.tar.gz", hash = "sha256:1aae1005935ae8e6499750b4ef1c8251a14ba16e025d0c0154fe2b6bf45defc0"},
    {file = "sphinxcontrib_bibtex-2.3.0-py3-none-any.whl", hash = "sha256:7a09ab652e04f58c7fb988224a7bb8d5c17c334a4b7bba4ea51c4e661cd1562c"},
]
sphinxcontrib-devhelp = [
    {file = "sphinxcontrib-devhelp-1.0.2.tar.gz", hash = "sha256:ff7f1afa7b9642e7060379360a67e9c41e8f3121f2ce9164266f61b9f4b338e4"},
    {file = "sphinxcontrib_devhelp-1.0.2-py2.py3-none-any.whl", hash = "sha256:8165223f9a335cc1af7ffe1ed31d2871f325254c0423bc0c4c7cd1c1e4734a2e"},
]
sphinxcontrib-htmlhelp = [
    {file = "sphinxcontrib-htmlhelp-2.0.0.tar.gz", hash = "sha256:f5f8bb2d0d629f398bf47d0d69c07bc13b65f75a81ad9e2f71a63d4b7a2f6db2"},
    {file = "sphinxcontrib_htmlhelp-2.0.0-py2.py3-none-any.whl", hash = "sha256:d412243dfb797ae3ec2b59eca0e52dac12e75a241bf0e4eb861e450d06c6ed07"},
]
sphinxcontrib-jsmath = [
    {file = "sphinxcontrib-jsmath-1.0.1.tar.gz", hash = "sha256:a9925e4a4587247ed2191a22df5f6970656cb8ca2bd6284309578f2153e0c4b8"},
    {file = "sphinxcontrib_jsmath-1.0.1-py2.py3-none-any.whl", hash = "sha256:2ec2eaebfb78f3f2078e73666b1415417a116cc848b72e5172e596c871103178"},
]
sphinxcontrib-qthelp = [
    {file = "sphinxcontrib-qthelp-1.0.3.tar.gz", hash = "sha256:4c33767ee058b70dba89a6fc5c1892c0d57a54be67ddd3e7875a18d14cba5a72"},
    {file = "sphinxcontrib_qthelp-1.0.3-py2.py3-none-any.whl", hash = "sha256:bd9fc24bcb748a8d51fd4ecaade681350aa63009a347a8c14e637895444dfab6"},
]
sphinxcontrib-serializinghtml = [
    {file = "sphinxcontrib-serializinghtml-1.1.5.tar.gz", hash = "sha256:aa5f6de5dfdf809ef505c4895e51ef5c9eac17d0f287933eb49ec495280b6952"},
    {file = "sphinxcontrib_serializinghtml-1.1.5-py2.py3-none-any.whl", hash = "sha256:352a9a00ae864471d3a7ead8d7d79f5fc0b57e8b3f95e9867eb9eb28999b92fd"},
]
stevedore = [
    {file = "stevedore-3.3.0-py3-none-any.whl", hash = "sha256:50d7b78fbaf0d04cd62411188fa7eedcb03eb7f4c4b37005615ceebe582aa82a"},
    {file = "stevedore-3.3.0.tar.gz", hash = "sha256:3a5bbd0652bf552748871eaa73a4a8dc2899786bc497a2aa1fcb4dcdb0debeee"},
]
testpath = [
    {file = "testpath-0.5.0-py3-none-any.whl", hash = "sha256:8044f9a0bab6567fc644a3593164e872543bb44225b0e24846e2c89237937589"},
    {file = "testpath-0.5.0.tar.gz", hash = "sha256:1acf7a0bcd3004ae8357409fc33751e16d37ccc650921da1094a86581ad1e417"},
]
toml = [
    {file = "toml-0.10.2-py2.py3-none-any.whl", hash = "sha256:806143ae5bfb6a3c6e736a764057db0e6a0e05e338b5630894a5f779cabb4f9b"},
    {file = "toml-0.10.2.tar.gz", hash = "sha256:b3bda1d108d5dd99f4a20d24d9c348e91c4db7ab1b749200bded2f839ccbe68f"},
]
tornado = [
    {file = "tornado-6.1-cp35-cp35m-macosx_10_9_x86_64.whl", hash = "sha256:d371e811d6b156d82aa5f9a4e08b58debf97c302a35714f6f45e35139c332e32"},
    {file = "tornado-6.1-cp35-cp35m-manylinux1_i686.whl", hash = "sha256:0d321a39c36e5f2c4ff12b4ed58d41390460f798422c4504e09eb5678e09998c"},
    {file = "tornado-6.1-cp35-cp35m-manylinux1_x86_64.whl", hash = "sha256:9de9e5188a782be6b1ce866e8a51bc76a0fbaa0e16613823fc38e4fc2556ad05"},
    {file = "tornado-6.1-cp35-cp35m-manylinux2010_i686.whl", hash = "sha256:61b32d06ae8a036a6607805e6720ef00a3c98207038444ba7fd3d169cd998910"},
    {file = "tornado-6.1-cp35-cp35m-manylinux2010_x86_64.whl", hash = "sha256:3e63498f680547ed24d2c71e6497f24bca791aca2fe116dbc2bd0ac7f191691b"},
    {file = "tornado-6.1-cp35-cp35m-manylinux2014_aarch64.whl", hash = "sha256:6c77c9937962577a6a76917845d06af6ab9197702a42e1346d8ae2e76b5e3675"},
    {file = "tornado-6.1-cp35-cp35m-win32.whl", hash = "sha256:6286efab1ed6e74b7028327365cf7346b1d777d63ab30e21a0f4d5b275fc17d5"},
    {file = "tornado-6.1-cp35-cp35m-win_amd64.whl", hash = "sha256:fa2ba70284fa42c2a5ecb35e322e68823288a4251f9ba9cc77be04ae15eada68"},
    {file = "tornado-6.1-cp36-cp36m-macosx_10_9_x86_64.whl", hash = "sha256:0a00ff4561e2929a2c37ce706cb8233b7907e0cdc22eab98888aca5dd3775feb"},
    {file = "tornado-6.1-cp36-cp36m-manylinux1_i686.whl", hash = "sha256:748290bf9112b581c525e6e6d3820621ff020ed95af6f17fedef416b27ed564c"},
    {file = "tornado-6.1-cp36-cp36m-manylinux1_x86_64.whl", hash = "sha256:e385b637ac3acaae8022e7e47dfa7b83d3620e432e3ecb9a3f7f58f150e50921"},
    {file = "tornado-6.1-cp36-cp36m-manylinux2010_i686.whl", hash = "sha256:25ad220258349a12ae87ede08a7b04aca51237721f63b1808d39bdb4b2164558"},
    {file = "tornado-6.1-cp36-cp36m-manylinux2010_x86_64.whl", hash = "sha256:65d98939f1a2e74b58839f8c4dab3b6b3c1ce84972ae712be02845e65391ac7c"},
    {file = "tornado-6.1-cp36-cp36m-manylinux2014_aarch64.whl", hash = "sha256:e519d64089b0876c7b467274468709dadf11e41d65f63bba207e04217f47c085"},
    {file = "tornado-6.1-cp36-cp36m-win32.whl", hash = "sha256:b87936fd2c317b6ee08a5741ea06b9d11a6074ef4cc42e031bc6403f82a32575"},
    {file = "tornado-6.1-cp36-cp36m-win_amd64.whl", hash = "sha256:cc0ee35043162abbf717b7df924597ade8e5395e7b66d18270116f8745ceb795"},
    {file = "tornado-6.1-cp37-cp37m-macosx_10_9_x86_64.whl", hash = "sha256:7250a3fa399f08ec9cb3f7b1b987955d17e044f1ade821b32e5f435130250d7f"},
    {file = "tornado-6.1-cp37-cp37m-manylinux1_i686.whl", hash = "sha256:ed3ad863b1b40cd1d4bd21e7498329ccaece75db5a5bf58cd3c9f130843e7102"},
    {file = "tornado-6.1-cp37-cp37m-manylinux1_x86_64.whl", hash = "sha256:dcef026f608f678c118779cd6591c8af6e9b4155c44e0d1bc0c87c036fb8c8c4"},
    {file = "tornado-6.1-cp37-cp37m-manylinux2010_i686.whl", hash = "sha256:70dec29e8ac485dbf57481baee40781c63e381bebea080991893cd297742b8fd"},
    {file = "tornado-6.1-cp37-cp37m-manylinux2010_x86_64.whl", hash = "sha256:d3f7594930c423fd9f5d1a76bee85a2c36fd8b4b16921cae7e965f22575e9c01"},
    {file = "tornado-6.1-cp37-cp37m-manylinux2014_aarch64.whl", hash = "sha256:3447475585bae2e77ecb832fc0300c3695516a47d46cefa0528181a34c5b9d3d"},
    {file = "tornado-6.1-cp37-cp37m-win32.whl", hash = "sha256:e7229e60ac41a1202444497ddde70a48d33909e484f96eb0da9baf8dc68541df"},
    {file = "tornado-6.1-cp37-cp37m-win_amd64.whl", hash = "sha256:cb5ec8eead331e3bb4ce8066cf06d2dfef1bfb1b2a73082dfe8a161301b76e37"},
    {file = "tornado-6.1-cp38-cp38-macosx_10_9_x86_64.whl", hash = "sha256:20241b3cb4f425e971cb0a8e4ffc9b0a861530ae3c52f2b0434e6c1b57e9fd95"},
    {file = "tornado-6.1-cp38-cp38-manylinux1_i686.whl", hash = "sha256:c77da1263aa361938476f04c4b6c8916001b90b2c2fdd92d8d535e1af48fba5a"},
    {file = "tornado-6.1-cp38-cp38-manylinux1_x86_64.whl", hash = "sha256:fba85b6cd9c39be262fcd23865652920832b61583de2a2ca907dbd8e8a8c81e5"},
    {file = "tornado-6.1-cp38-cp38-manylinux2010_i686.whl", hash = "sha256:1e8225a1070cd8eec59a996c43229fe8f95689cb16e552d130b9793cb570a288"},
    {file = "tornado-6.1-cp38-cp38-manylinux2010_x86_64.whl", hash = "sha256:d14d30e7f46a0476efb0deb5b61343b1526f73ebb5ed84f23dc794bdb88f9d9f"},
    {file = "tornado-6.1-cp38-cp38-manylinux2014_aarch64.whl", hash = "sha256:8f959b26f2634a091bb42241c3ed8d3cedb506e7c27b8dd5c7b9f745318ddbb6"},
    {file = "tornado-6.1-cp38-cp38-win32.whl", hash = "sha256:34ca2dac9e4d7afb0bed4677512e36a52f09caa6fded70b4e3e1c89dbd92c326"},
    {file = "tornado-6.1-cp38-cp38-win_amd64.whl", hash = "sha256:6196a5c39286cc37c024cd78834fb9345e464525d8991c21e908cc046d1cc02c"},
    {file = "tornado-6.1-cp39-cp39-macosx_10_9_x86_64.whl", hash = "sha256:f0ba29bafd8e7e22920567ce0d232c26d4d47c8b5cf4ed7b562b5db39fa199c5"},
    {file = "tornado-6.1-cp39-cp39-manylinux1_i686.whl", hash = "sha256:33892118b165401f291070100d6d09359ca74addda679b60390b09f8ef325ffe"},
    {file = "tornado-6.1-cp39-cp39-manylinux1_x86_64.whl", hash = "sha256:7da13da6f985aab7f6f28debab00c67ff9cbacd588e8477034c0652ac141feea"},
    {file = "tornado-6.1-cp39-cp39-manylinux2010_i686.whl", hash = "sha256:e0791ac58d91ac58f694d8d2957884df8e4e2f6687cdf367ef7eb7497f79eaa2"},
    {file = "tornado-6.1-cp39-cp39-manylinux2010_x86_64.whl", hash = "sha256:66324e4e1beede9ac79e60f88de548da58b1f8ab4b2f1354d8375774f997e6c0"},
    {file = "tornado-6.1-cp39-cp39-manylinux2014_aarch64.whl", hash = "sha256:a48900ecea1cbb71b8c71c620dee15b62f85f7c14189bdeee54966fbd9a0c5bd"},
    {file = "tornado-6.1-cp39-cp39-win32.whl", hash = "sha256:d3d20ea5782ba63ed13bc2b8c291a053c8d807a8fa927d941bd718468f7b950c"},
    {file = "tornado-6.1-cp39-cp39-win_amd64.whl", hash = "sha256:548430be2740e327b3fe0201abe471f314741efcb0067ec4f2d7dcfb4825f3e4"},
    {file = "tornado-6.1.tar.gz", hash = "sha256:33c6e81d7bd55b468d2e793517c909b139960b6c790a60b7991b9b6b76fb9791"},
]
traitlets = [
    {file = "traitlets-5.0.5-py3-none-any.whl", hash = "sha256:69ff3f9d5351f31a7ad80443c2674b7099df13cc41fc5fa6e2f6d3b0330b0426"},
    {file = "traitlets-5.0.5.tar.gz", hash = "sha256:178f4ce988f69189f7e523337a3e11d91c786ded9360174a3d9ca83e79bc5396"},
]
typed-ast = [
    {file = "typed_ast-1.4.3-cp35-cp35m-manylinux1_i686.whl", hash = "sha256:2068531575a125b87a41802130fa7e29f26c09a2833fea68d9a40cf33902eba6"},
    {file = "typed_ast-1.4.3-cp35-cp35m-manylinux1_x86_64.whl", hash = "sha256:c907f561b1e83e93fad565bac5ba9c22d96a54e7ea0267c708bffe863cbe4075"},
    {file = "typed_ast-1.4.3-cp35-cp35m-manylinux2014_aarch64.whl", hash = "sha256:1b3ead4a96c9101bef08f9f7d1217c096f31667617b58de957f690c92378b528"},
    {file = "typed_ast-1.4.3-cp35-cp35m-win32.whl", hash = "sha256:dde816ca9dac1d9c01dd504ea5967821606f02e510438120091b84e852367428"},
    {file = "typed_ast-1.4.3-cp35-cp35m-win_amd64.whl", hash = "sha256:777a26c84bea6cd934422ac2e3b78863a37017618b6e5c08f92ef69853e765d3"},
    {file = "typed_ast-1.4.3-cp36-cp36m-macosx_10_9_x86_64.whl", hash = "sha256:f8afcf15cc511ada719a88e013cec87c11aff7b91f019295eb4530f96fe5ef2f"},
    {file = "typed_ast-1.4.3-cp36-cp36m-manylinux1_i686.whl", hash = "sha256:52b1eb8c83f178ab787f3a4283f68258525f8d70f778a2f6dd54d3b5e5fb4341"},
    {file = "typed_ast-1.4.3-cp36-cp36m-manylinux1_x86_64.whl", hash = "sha256:01ae5f73431d21eead5015997ab41afa53aa1fbe252f9da060be5dad2c730ace"},
    {file = "typed_ast-1.4.3-cp36-cp36m-manylinux2014_aarch64.whl", hash = "sha256:c190f0899e9f9f8b6b7863debfb739abcb21a5c054f911ca3596d12b8a4c4c7f"},
    {file = "typed_ast-1.4.3-cp36-cp36m-win32.whl", hash = "sha256:398e44cd480f4d2b7ee8d98385ca104e35c81525dd98c519acff1b79bdaac363"},
    {file = "typed_ast-1.4.3-cp36-cp36m-win_amd64.whl", hash = "sha256:bff6ad71c81b3bba8fa35f0f1921fb24ff4476235a6e94a26ada2e54370e6da7"},
    {file = "typed_ast-1.4.3-cp37-cp37m-macosx_10_9_x86_64.whl", hash = "sha256:0fb71b8c643187d7492c1f8352f2c15b4c4af3f6338f21681d3681b3dc31a266"},
    {file = "typed_ast-1.4.3-cp37-cp37m-manylinux1_i686.whl", hash = "sha256:760ad187b1041a154f0e4d0f6aae3e40fdb51d6de16e5c99aedadd9246450e9e"},
    {file = "typed_ast-1.4.3-cp37-cp37m-manylinux1_x86_64.whl", hash = "sha256:5feca99c17af94057417d744607b82dd0a664fd5e4ca98061480fd8b14b18d04"},
    {file = "typed_ast-1.4.3-cp37-cp37m-manylinux2014_aarch64.whl", hash = "sha256:95431a26309a21874005845c21118c83991c63ea800dd44843e42a916aec5899"},
    {file = "typed_ast-1.4.3-cp37-cp37m-win32.whl", hash = "sha256:aee0c1256be6c07bd3e1263ff920c325b59849dc95392a05f258bb9b259cf39c"},
    {file = "typed_ast-1.4.3-cp37-cp37m-win_amd64.whl", hash = "sha256:9ad2c92ec681e02baf81fdfa056fe0d818645efa9af1f1cd5fd6f1bd2bdfd805"},
    {file = "typed_ast-1.4.3-cp38-cp38-macosx_10_9_x86_64.whl", hash = "sha256:b36b4f3920103a25e1d5d024d155c504080959582b928e91cb608a65c3a49e1a"},
    {file = "typed_ast-1.4.3-cp38-cp38-manylinux1_i686.whl", hash = "sha256:067a74454df670dcaa4e59349a2e5c81e567d8d65458d480a5b3dfecec08c5ff"},
    {file = "typed_ast-1.4.3-cp38-cp38-manylinux1_x86_64.whl", hash = "sha256:7538e495704e2ccda9b234b82423a4038f324f3a10c43bc088a1636180f11a41"},
    {file = "typed_ast-1.4.3-cp38-cp38-manylinux2014_aarch64.whl", hash = "sha256:af3d4a73793725138d6b334d9d247ce7e5f084d96284ed23f22ee626a7b88e39"},
    {file = "typed_ast-1.4.3-cp38-cp38-win32.whl", hash = "sha256:f2362f3cb0f3172c42938946dbc5b7843c2a28aec307c49100c8b38764eb6927"},
    {file = "typed_ast-1.4.3-cp38-cp38-win_amd64.whl", hash = "sha256:dd4a21253f42b8d2b48410cb31fe501d32f8b9fbeb1f55063ad102fe9c425e40"},
    {file = "typed_ast-1.4.3-cp39-cp39-macosx_10_9_x86_64.whl", hash = "sha256:f328adcfebed9f11301eaedfa48e15bdece9b519fb27e6a8c01aa52a17ec31b3"},
    {file = "typed_ast-1.4.3-cp39-cp39-manylinux1_i686.whl", hash = "sha256:2c726c276d09fc5c414693a2de063f521052d9ea7c240ce553316f70656c84d4"},
    {file = "typed_ast-1.4.3-cp39-cp39-manylinux1_x86_64.whl", hash = "sha256:cae53c389825d3b46fb37538441f75d6aecc4174f615d048321b716df2757fb0"},
    {file = "typed_ast-1.4.3-cp39-cp39-manylinux2014_aarch64.whl", hash = "sha256:b9574c6f03f685070d859e75c7f9eeca02d6933273b5e69572e5ff9d5e3931c3"},
    {file = "typed_ast-1.4.3-cp39-cp39-win32.whl", hash = "sha256:209596a4ec71d990d71d5e0d312ac935d86930e6eecff6ccc7007fe54d703808"},
    {file = "typed_ast-1.4.3-cp39-cp39-win_amd64.whl", hash = "sha256:9c6d1a54552b5330bc657b7ef0eae25d00ba7ffe85d9ea8ae6540d2197a3788c"},
    {file = "typed_ast-1.4.3.tar.gz", hash = "sha256:fb1bbeac803adea29cedd70781399c99138358c26d05fcbd23c13016b7f5ec65"},
]
typeguard = [
    {file = "typeguard-2.12.1-py3-none-any.whl", hash = "sha256:cc15ef2704c9909ef9c80e19c62fb8468c01f75aad12f651922acf4dbe822e02"},
    {file = "typeguard-2.12.1.tar.gz", hash = "sha256:c2af8b9bdd7657f4bd27b45336e7930171aead796711bc4cfc99b4731bb9d051"},
]
types-attrs = [
    {file = "types_attrs-19.1.0-py2.py3-none-any.whl", hash = "sha256:d11acf7a2531a7c52a740c30fa3eb8d01d3066c10d34c01ff5e59502caac5352"},
]
types-pkg-resources = [
    {file = "types-pkg_resources-0.1.3.tar.gz", hash = "sha256:834a9b8d3dbea343562fd99d5d3359a726f6bf9d3733bccd2b4f3096fbab9dae"},
    {file = "types_pkg_resources-0.1.3-py2.py3-none-any.whl", hash = "sha256:0cb9972cee992249f93fff1a491bf2dc3ce674e5a1926e27d4f0866f7d9b6d9c"},
]
types-requests = [
    {file = "types-requests-2.25.0.tar.gz", hash = "sha256:ee0d0c507210141b7d5b8639cc43eaa726084178775db2a5fb06fbf85c185808"},
    {file = "types_requests-2.25.0-py3-none-any.whl", hash = "sha256:fa5c1e5e832ff6193507d8da7e1159281383908ee193a2f4b37bc08140b51844"},
]
typing-extensions = [
    {file = "typing_extensions-3.10.0.0-py2-none-any.whl", hash = "sha256:0ac0f89795dd19de6b97debb0c6af1c70987fd80a2d62d1958f7e56fcc31b497"},
    {file = "typing_extensions-3.10.0.0-py3-none-any.whl", hash = "sha256:779383f6086d90c99ae41cf0ff39aac8a7937a9283ce0a414e5dd782f4c94a84"},
    {file = "typing_extensions-3.10.0.0.tar.gz", hash = "sha256:50b6f157849174217d0656f99dc82fe932884fb250826c18350e159ec6cdf342"},
]
urllib3 = [
    {file = "urllib3-1.26.5-py2.py3-none-any.whl", hash = "sha256:753a0374df26658f99d826cfe40394a686d05985786d946fbe4165b5148f5a7c"},
    {file = "urllib3-1.26.5.tar.gz", hash = "sha256:a7acd0977125325f516bda9735fa7142b909a8d01e8b2e4c8108d0984e6e0098"},
]
virtualenv = [
    {file = "virtualenv-20.4.7-py2.py3-none-any.whl", hash = "sha256:2b0126166ea7c9c3661f5b8e06773d28f83322de7a3ff7d06f0aed18c9de6a76"},
    {file = "virtualenv-20.4.7.tar.gz", hash = "sha256:14fdf849f80dbb29a4eb6caa9875d476ee2a5cf76a5f5415fa2f1606010ab467"},
]
wcwidth = [
    {file = "wcwidth-0.2.5-py2.py3-none-any.whl", hash = "sha256:beb4802a9cebb9144e99086eff703a642a13d6a0052920003a230f3294bbe784"},
    {file = "wcwidth-0.2.5.tar.gz", hash = "sha256:c4d647b99872929fdb7bdcaa4fbe7f01413ed3d98077df798530e5b04f116c83"},
]
webencodings = [
    {file = "webencodings-0.5.1-py2.py3-none-any.whl", hash = "sha256:a0af1213f3c2226497a97e2b3aa01a7e4bee4f403f95be16fc9acd2947514a78"},
    {file = "webencodings-0.5.1.tar.gz", hash = "sha256:b36a1c245f2d304965eb4e0a82848379241dc04b865afcc4aab16748587e1923"},
]
xdoctest = [
    {file = "xdoctest-0.15.4-py2.py3-none-any.whl", hash = "sha256:4b91eb67e45e51a254ff9370adb72a0c82b08289844c95cfd3a1186d7ec4f694"},
    {file = "xdoctest-0.15.4-py3-none-any.whl", hash = "sha256:33d4a12cf70da245ca3f71be9ef03e0615fa862826bf6a08e8f025ce693e496d"},
    {file = "xdoctest-0.15.4.tar.gz", hash = "sha256:ef1f93d2147988d3cb6f35c026ec32aca971923f86945a775f61e2f8de8505d1"},
]
xlrd = [
    {file = "xlrd-1.2.0-py2.py3-none-any.whl", hash = "sha256:e551fb498759fa3a5384a94ccd4c3c02eb7c00ea424426e212ac0c57be9dfbde"},
    {file = "xlrd-1.2.0.tar.gz", hash = "sha256:546eb36cee8db40c3eaa46c351e67ffee6eeb5fa2650b71bc4c758a29a1b29b2"},
]
zipp = [
    {file = "zipp-3.4.1-py3-none-any.whl", hash = "sha256:51cb66cc54621609dd593d1787f286ee42a5c0adbb4b29abea5a63edc3e03098"},
    {file = "zipp-3.4.1.tar.gz", hash = "sha256:3607921face881ba3e026887d8150cca609d517579abe052ac81fc5aeffdbd76"},
]<|MERGE_RESOLUTION|>--- conflicted
+++ resolved
@@ -953,14 +953,6 @@
 python-versions = ">=2.6, !=3.0.*, !=3.1.*, !=3.2.*"
 
 [[package]]
-<<<<<<< HEAD
-name = "pyrsistent"
-version = "0.17.3"
-description = "Persistent/Functional/Immutable data structures"
-category = "dev"
-optional = false
-python-versions = ">=3.5"
-=======
 name = "pypi-latest"
 version = "0.1.0"
 description = "Verify that currently installed version is the latest one released on PyPI and update it if not."
@@ -973,7 +965,14 @@
 PyYAML = ">=5.4.1,<6.0.0"
 questionary = ">=1.9.0,<2.0.0"
 rich = ">=10.4.0,<11.0.0"
->>>>>>> 7038b725
+
+[[package]]
+name = "pyrsistent"
+version = "0.17.3"
+description = "Persistent/Functional/Immutable data structures"
+category = "dev"
+optional = false
+python-versions = ">=3.5"
 
 [[package]]
 name = "pytest"
@@ -1599,11 +1598,7 @@
 [metadata]
 lock-version = "1.1"
 python-versions = ">=3.7.1,<3.10"
-<<<<<<< HEAD
-content-hash = "a1fab3c98f14f2bad9ae4f6a7d6bcee9fd73b85d81f79eb936bb18c6efeacd5a"
-=======
-content-hash = "fbd75efefbb59ccf9935eeabc26f4aa3e6651064981092b8816f16334edd636d"
->>>>>>> 7038b725
+content-hash = "347e2586e0e927834ff92ce656aaf1d81635699d6b87ba791162553dd9c6dcf3"
 
 [metadata.files]
 alabaster = [
@@ -2127,14 +2122,12 @@
     {file = "pyparsing-2.4.7-py2.py3-none-any.whl", hash = "sha256:ef9d7589ef3c200abe66653d3f1ab1033c3c419ae9b9bdb1240a85b024efc88b"},
     {file = "pyparsing-2.4.7.tar.gz", hash = "sha256:c203ec8783bf771a155b207279b9bccb8dea02d8f0c9e5f8ead507bc3246ecc1"},
 ]
-<<<<<<< HEAD
-pyrsistent = [
-    {file = "pyrsistent-0.17.3.tar.gz", hash = "sha256:2e636185d9eb976a18a8a8e96efce62f2905fea90041958d8cc2a189756ebf3e"},
-=======
 pypi-latest = [
     {file = "pypi-latest-0.1.0.tar.gz", hash = "sha256:b8a31497bbefa04b476b79b47999aa4bade6a56421a20c6de20af91bfab46615"},
     {file = "pypi_latest-0.1.0-py3-none-any.whl", hash = "sha256:a04cd2127d43cc7393ccb092f11f52590ee7d9fa522f09133a196ac9bf898c15"},
->>>>>>> 7038b725
+]
+pyrsistent = [
+    {file = "pyrsistent-0.17.3.tar.gz", hash = "sha256:2e636185d9eb976a18a8a8e96efce62f2905fea90041958d8cc2a189756ebf3e"},
 ]
 pytest = [
     {file = "pytest-6.2.4-py3-none-any.whl", hash = "sha256:91ef2131a9bd6be8f76f1f08eac5c5317221d6ad1e143ae03894b862e8976890"},
